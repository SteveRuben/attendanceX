// tests/config/jest.backend.config.js - Configuration pour backend
module.exports = {
  displayName: 'backend',
  preset: 'ts-jest',
  testEnvironment: 'node',
  
  // Racine et patterns
  rootDir: '../../',
  testMatch: ['<rootDir>/tests/backend/**/*.test.ts'],
  
  // Module paths
  moduleNameMapping: {
    '^@/(.*)$': '<rootDir>/backend/functions/src/$1',
    '^@attendance-x/shared$': '<rootDir>/shared/src'
  },
  
  // Setup
  setupFilesAfterEnv: [
<<<<<<< HEAD
    '<rootDir>/../../tests/helpers/setup/backend-test-environment.ts'
=======
    '<rootDir>/tests/helpers/setup/backend-test-environment.ts'
>>>>>>> b5633f95
  ],
  
  // Coverage
  collectCoverageFrom: [
<<<<<<< HEAD
    'src/**/*.ts',
    '!src/**/*.d.ts',
    '!src/**/index.ts',
    '!src/types/**/*',
    '!src/config/firebase.ts'
=======
    'backend/functions/src/**/*.ts',
    '!backend/functions/src/**/*.d.ts',
    '!backend/functions/src/**/index.ts',
    '!backend/functions/src/types/**/*',
    '!backend/functions/src/config/firebase.ts'
>>>>>>> b5633f95
  ],
  coverageThreshold: {
    global: {
      branches: 75,
      functions: 75,
      lines: 75,
      statements: 75
    }
  },
  
  // Environnement variables
  testEnvironmentOptions: {
    NODE_ENV: 'test'
  },
  
  // Timeout pour les tests async
  testTimeout: 30000,
  
  // Clear mocks between tests
  clearMocks: true,
  restoreMocks: true,
  
  // Transform
  transform: {
<<<<<<< HEAD
    '^.+\\.ts$': 'ts-jest'
=======
    '^.+\\.ts$': ['ts-jest', {
      tsconfig: '<rootDir>/tests/tsconfig.json'
    }]
>>>>>>> b5633f95
  },
  
  // Extensions
  moduleFileExtensions: ['ts', 'js', 'json'],
  
  // Ignore patterns
  testPathIgnorePatterns: [
    '/node_modules/',
    '/lib/',
    '/dist/'
  ]
};<|MERGE_RESOLUTION|>--- conflicted
+++ resolved
@@ -16,28 +16,16 @@
   
   // Setup
   setupFilesAfterEnv: [
-<<<<<<< HEAD
-    '<rootDir>/../../tests/helpers/setup/backend-test-environment.ts'
-=======
     '<rootDir>/tests/helpers/setup/backend-test-environment.ts'
->>>>>>> b5633f95
   ],
   
   // Coverage
   collectCoverageFrom: [
-<<<<<<< HEAD
-    'src/**/*.ts',
-    '!src/**/*.d.ts',
-    '!src/**/index.ts',
-    '!src/types/**/*',
-    '!src/config/firebase.ts'
-=======
     'backend/functions/src/**/*.ts',
     '!backend/functions/src/**/*.d.ts',
     '!backend/functions/src/**/index.ts',
     '!backend/functions/src/types/**/*',
     '!backend/functions/src/config/firebase.ts'
->>>>>>> b5633f95
   ],
   coverageThreshold: {
     global: {
@@ -62,13 +50,9 @@
   
   // Transform
   transform: {
-<<<<<<< HEAD
-    '^.+\\.ts$': 'ts-jest'
-=======
     '^.+\\.ts$': ['ts-jest', {
       tsconfig: '<rootDir>/tests/tsconfig.json'
     }]
->>>>>>> b5633f95
   },
   
   // Extensions
