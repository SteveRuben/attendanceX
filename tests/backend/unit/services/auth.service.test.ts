<<<<<<< HEAD
// tests/backend/unit/services/auth.service.test.ts
import { AuthService } from '@/services/auth.service';
import { UserService } from '@/services/user.service';
import { EmailService } from '@/services/notification/EmailService';
import { ValidationError, AuthenticationError, ConflictError } from '@/utils/errors';
import * as bcrypt from 'bcryptjs';
import * as jwt from 'jsonwebtoken';
import { admin } from '@/config/firebase';

// Mock dependencies
jest.mock('@/services/user.service');
jest.mock('@/services/notification/EmailService');
jest.mock('bcryptjs');
jest.mock('jsonwebtoken');
jest.mock('@/config/firebase', () => ({
  admin: {
    firestore: jest.fn(() => ({
      collection: jest.fn(() => ({
        doc: jest.fn(() => ({
          set: jest.fn(),
          get: jest.fn(),
          update: jest.fn(),
          delete: jest.fn(),
        })),
        where: jest.fn(() => ({
          get: jest.fn(),
        })),
      })),
    })),
  },
}));

const mockUserService = UserService as jest.MockedClass<typeof UserService>;
const mockEmailService = EmailService as jest.MockedClass<typeof EmailService>;
const mockBcrypt = bcrypt as jest.Mocked<typeof bcrypt>;
const mockJwt = jwt as jest.Mocked<typeof jwt>;

describe('AuthService', () => {
  let authService: AuthService;
  let mockFirestore: any;

  beforeEach(() => {
    authService = new AuthService();
    mockFirestore = {
      collection: jest.fn(() => ({
        doc: jest.fn(() => ({
          set: jest.fn(),
          get: jest.fn(),
          update: jest.fn(),
          delete: jest.fn(),
        })),
        where: jest.fn(() => ({
          get: jest.fn(),
        })),
      })),
    };
    (admin.firestore as jest.Mock).mockReturnValue(mockFirestore);
    jest.clearAllMocks();
  });

  describe('validateCredentials', () => {
    it('should validate credentials successfully', async () => {
      const mockUser = {
        id: 'user-id',
        email: 'test@example.com',
        password: 'hashedpassword',
        status: 'active',
        emailVerified: true,
      };

      mockUserService.prototype.getUserByEmail = jest.fn().mockResolvedValue(mockUser);
      mockBcrypt.compare = jest.fn().mockResolvedValue(true);

      const result = await authService.validateCredentials('test@example.com', 'password123');

      expect(mockUserService.prototype.getUserByEmail).toHaveBeenCalledWith('test@example.com');
      expect(mockBcrypt.compare).toHaveBeenCalledWith('password123', 'hashedpassword');
      expect(result).toEqual(expect.objectContaining({
        id: 'user-id',
        email: 'test@example.com',
      }));
    });

    it('should throw error for non-existent user', async () => {
      mockUserService.prototype.getUserByEmail = jest.fn().mockResolvedValue(null);

      await expect(
        authService.validateCredentials('nonexistent@example.com', 'password123')
      ).rejects.toThrow(AuthenticationError);
    });

    it('should throw error for incorrect password', async () => {
      const mockUser = {
        id: 'user-id',
        email: 'test@example.com',
        password: 'hashedpassword',
        status: 'active',
        emailVerified: true,
      };

      mockUserService.prototype.getUserByEmail = jest.fn().mockResolvedValue(mockUser);
      mockBcrypt.compare = jest.fn().mockResolvedValue(false);

      await expect(
        authService.validateCredentials('test@example.com', 'wrongpassword')
      ).rejects.toThrow(AuthenticationError);
    });

    it('should throw error for inactive user', async () => {
      const mockUser = {
        id: 'user-id',
        email: 'test@example.com',
        password: 'hashedpassword',
        status: 'inactive',
        emailVerified: true,
      };

      mockUserService.prototype.getUserByEmail = jest.fn().mockResolvedValue(mockUser);
      mockBcrypt.compare = jest.fn().mockResolvedValue(true);

      await expect(
        authService.validateCredentials('test@example.com', 'password123')
      ).rejects.toThrow(AuthenticationError);
    });

    it('should throw error for unverified email', async () => {
      const mockUser = {
        id: 'user-id',
        email: 'test@example.com',
        password: 'hashedpassword',
        status: 'active',
        emailVerified: false,
      };

      mockUserService.prototype.getUserByEmail = jest.fn().mockResolvedValue(mockUser);
      mockBcrypt.compare = jest.fn().mockResolvedValue(true);

      await expect(
        authService.validateCredentials('test@example.com', 'password123')
      ).rejects.toThrow(AuthenticationError);
    });
  });

  describe('generateTokens', () => {
    it('should generate access and refresh tokens', async () => {
      const mockUser = {
        id: 'user-id',
        email: 'test@example.com',
        role: 'participant',
      };

      mockJwt.sign = jest.fn()
        .mockReturnValueOnce('access-token')
        .mockReturnValueOnce('refresh-token');

      const mockDoc = {
        set: jest.fn().mockResolvedValue(undefined),
      };
      mockFirestore.collection.mockReturnValue({
        doc: jest.fn().mockReturnValue(mockDoc),
      });

      const result = await authService.generateTokens(mockUser);

      expect(mockJwt.sign).toHaveBeenCalledTimes(2);
      expect(mockJwt.sign).toHaveBeenCalledWith(
        expect.objectContaining({
          userId: 'user-id',
          email: 'test@example.com',
          role: 'participant',
        }),
        expect.any(String),
        expect.objectContaining({ expiresIn: '15m' })
      );
      expect(mockJwt.sign).toHaveBeenCalledWith(
        expect.objectContaining({
          userId: 'user-id',
          type: 'refresh',
        }),
        expect.any(String),
        expect.objectContaining({ expiresIn: '7d' })
      );
      expect(result).toEqual({
        accessToken: 'access-token',
        refreshToken: 'refresh-token',
      });
    });

    it('should store refresh token in database', async () => {
      const mockUser = {
        id: 'user-id',
        email: 'test@example.com',
        role: 'participant',
      };

      mockJwt.sign = jest.fn()
        .mockReturnValueOnce('access-token')
        .mockReturnValueOnce('refresh-token');

      const mockDoc = {
        set: jest.fn().mockResolvedValue(undefined),
      };
      mockFirestore.collection.mockReturnValue({
        doc: jest.fn().mockReturnValue(mockDoc),
      });

      await authService.generateTokens(mockUser);

      expect(mockDoc.set).toHaveBeenCalledWith(
        expect.objectContaining({
          userId: 'user-id',
          token: 'refresh-token',
          createdAt: expect.any(Date),
          expiresAt: expect.any(Date),
        })
      );
    });
  });

  describe('refreshTokens', () => {
    it('should refresh tokens successfully', async () => {
      const mockUser = {
        id: 'user-id',
        email: 'test@example.com',
        role: 'participant',
      };

      const mockTokenDoc = {
        exists: true,
        data: () => ({
          userId: 'user-id',
          token: 'refresh-token',
          expiresAt: new Date(Date.now() + 86400000), // 1 day from now
        }),
      };

      mockFirestore.collection.mockReturnValue({
        where: jest.fn().mockReturnValue({
          get: jest.fn().mockResolvedValue({
            empty: false,
            docs: [mockTokenDoc],
          }),
        }),
        doc: jest.fn().mockReturnValue({
          delete: jest.fn().mockResolvedValue(undefined),
          set: jest.fn().mockResolvedValue(undefined),
        }),
      });

      mockUserService.prototype.getUserById = jest.fn().mockResolvedValue(mockUser);
      mockJwt.sign = jest.fn()
        .mockReturnValueOnce('new-access-token')
        .mockReturnValueOnce('new-refresh-token');

      const result = await authService.refreshTokens('refresh-token');

      expect(result).toEqual({
        user: mockUser,
        tokens: {
          accessToken: 'new-access-token',
          refreshToken: 'new-refresh-token',
        },
      });
    });

    it('should throw error for invalid refresh token', async () => {
      mockFirestore.collection.mockReturnValue({
        where: jest.fn().mockReturnValue({
          get: jest.fn().mockResolvedValue({
            empty: true,
            docs: [],
          }),
        }),
      });

      await expect(
        authService.refreshTokens('invalid-refresh-token')
      ).rejects.toThrow(AuthenticationError);
    });

    it('should throw error for expired refresh token', async () => {
      const mockTokenDoc = {
        exists: true,
        data: () => ({
          userId: 'user-id',
          token: 'refresh-token',
          expiresAt: new Date(Date.now() - 86400000), // 1 day ago
        }),
      };

      mockFirestore.collection.mockReturnValue({
        where: jest.fn().mockReturnValue({
          get: jest.fn().mockResolvedValue({
            empty: false,
            docs: [mockTokenDoc],
          }),
        }),
        doc: jest.fn().mockReturnValue({
          delete: jest.fn().mockResolvedValue(undefined),
        }),
      });

      await expect(
        authService.refreshTokens('expired-refresh-token')
      ).rejects.toThrow(AuthenticationError);
    });
  });

  describe('sendPasswordResetEmail', () => {
    it('should send password reset email successfully', async () => {
      const mockUser = {
        id: 'user-id',
        email: 'test@example.com',
        firstName: 'Test',
        lastName: 'User',
      };

      mockUserService.prototype.getUserByEmail = jest.fn().mockResolvedValue(mockUser);
      mockJwt.sign = jest.fn().mockReturnValue('reset-token');
      mockEmailService.prototype.sendPasswordResetEmail = jest.fn().mockResolvedValue(undefined);

      const mockDoc = {
        set: jest.fn().mockResolvedValue(undefined),
      };
      mockFirestore.collection.mockReturnValue({
        doc: jest.fn().mockReturnValue(mockDoc),
      });

      await authService.sendPasswordResetEmail('test@example.com');

      expect(mockUserService.prototype.getUserByEmail).toHaveBeenCalledWith('test@example.com');
      expect(mockJwt.sign).toHaveBeenCalledWith(
        expect.objectContaining({
          userId: 'user-id',
          email: 'test@example.com',
          type: 'password-reset',
        }),
        expect.any(String),
        expect.objectContaining({ expiresIn: '1h' })
      );
      expect(mockEmailService.prototype.sendPasswordResetEmail).toHaveBeenCalledWith(
        'test@example.com',
        'Test User',
        'reset-token'
      );
    });

    it('should throw error for non-existent user', async () => {
      mockUserService.prototype.getUserByEmail = jest.fn().mockResolvedValue(null);

      await expect(
        authService.sendPasswordResetEmail('nonexistent@example.com')
      ).rejects.toThrow(ValidationError);
    });
  });

  describe('resetPassword', () => {
    it('should reset password successfully', async () => {
      const mockTokenDoc = {
        exists: true,
        data: () => ({
          userId: 'user-id',
          email: 'test@example.com',
          type: 'password-reset',
          expiresAt: new Date(Date.now() + 3600000), // 1 hour from now
        }),
      };

      mockFirestore.collection.mockReturnValue({
        where: jest.fn().mockReturnValue({
          get: jest.fn().mockResolvedValue({
            empty: false,
            docs: [mockTokenDoc],
          }),
        }),
        doc: jest.fn().mockReturnValue({
          delete: jest.fn().mockResolvedValue(undefined),
        }),
      });

      mockBcrypt.hash = jest.fn().mockResolvedValue('new-hashed-password');
      mockUserService.prototype.updateUser = jest.fn().mockResolvedValue(undefined);

      await authService.resetPassword('reset-token', 'newpassword123');

      expect(mockBcrypt.hash).toHaveBeenCalledWith('newpassword123', 12);
      expect(mockUserService.prototype.updateUser).toHaveBeenCalledWith('user-id', {
        password: 'new-hashed-password',
        mustChangePassword: false,
        updatedAt: expect.any(Date),
      });
    });

    it('should throw error for invalid reset token', async () => {
      mockFirestore.collection.mockReturnValue({
        where: jest.fn().mockReturnValue({
          get: jest.fn().mockResolvedValue({
            empty: true,
            docs: [],
          }),
        }),
      });

      await expect(
        authService.resetPassword('invalid-token', 'newpassword123')
      ).rejects.toThrow(ValidationError);
    });

    it('should throw error for expired reset token', async () => {
      const mockTokenDoc = {
        exists: true,
        data: () => ({
          userId: 'user-id',
          email: 'test@example.com',
          type: 'password-reset',
          expiresAt: new Date(Date.now() - 3600000), // 1 hour ago
        }),
      };

      mockFirestore.collection.mockReturnValue({
        where: jest.fn().mockReturnValue({
          get: jest.fn().mockResolvedValue({
            empty: false,
            docs: [mockTokenDoc],
          }),
        }),
        doc: jest.fn().mockReturnValue({
          delete: jest.fn().mockResolvedValue(undefined),
        }),
      });

      await expect(
        authService.resetPassword('expired-token', 'newpassword123')
      ).rejects.toThrow(ValidationError);
    });
  });

  describe('changePassword', () => {
    it('should change password successfully', async () => {
      const mockUser = {
        id: 'user-id',
        password: 'current-hashed-password',
      };

      mockUserService.prototype.getUserById = jest.fn().mockResolvedValue(mockUser);
      mockBcrypt.compare = jest.fn().mockResolvedValue(true);
      mockBcrypt.hash = jest.fn().mockResolvedValue('new-hashed-password');
      mockUserService.prototype.updateUser = jest.fn().mockResolvedValue(undefined);

      await authService.changePassword('user-id', 'currentpassword', 'newpassword123');

      expect(mockBcrypt.compare).toHaveBeenCalledWith('currentpassword', 'current-hashed-password');
      expect(mockBcrypt.hash).toHaveBeenCalledWith('newpassword123', 12);
      expect(mockUserService.prototype.updateUser).toHaveBeenCalledWith('user-id', {
        password: 'new-hashed-password',
        updatedAt: expect.any(Date),
      });
    });

    it('should throw error for incorrect current password', async () => {
      const mockUser = {
        id: 'user-id',
        password: 'current-hashed-password',
      };

      mockUserService.prototype.getUserById = jest.fn().mockResolvedValue(mockUser);
      mockBcrypt.compare = jest.fn().mockResolvedValue(false);

      await expect(
        authService.changePassword('user-id', 'wrongpassword', 'newpassword123')
      ).rejects.toThrow(AuthenticationError);
    });

    it('should throw error for non-existent user', async () => {
      mockUserService.prototype.getUserById = jest.fn().mockResolvedValue(null);

      await expect(
        authService.changePassword('nonexistent-user', 'currentpassword', 'newpassword123')
      ).rejects.toThrow(ValidationError);
    });
  });

  describe('verifyEmail', () => {
    it('should verify email successfully', async () => {
      const mockTokenDoc = {
        exists: true,
        data: () => ({
          userId: 'user-id',
          email: 'test@example.com',
          type: 'email-verification',
          expiresAt: new Date(Date.now() + 86400000), // 1 day from now
        }),
      };

      mockFirestore.collection.mockReturnValue({
        where: jest.fn().mockReturnValue({
          get: jest.fn().mockResolvedValue({
            empty: false,
            docs: [mockTokenDoc],
          }),
        }),
        doc: jest.fn().mockReturnValue({
          delete: jest.fn().mockResolvedValue(undefined),
        }),
      });

      mockUserService.prototype.updateUser = jest.fn().mockResolvedValue(undefined);

      await authService.verifyEmail('verification-token');

      expect(mockUserService.prototype.updateUser).toHaveBeenCalledWith('user-id', {
        emailVerified: true,
        status: 'active',
        updatedAt: expect.any(Date),
      });
    });

    it('should throw error for invalid verification token', async () => {
      mockFirestore.collection.mockReturnValue({
        where: jest.fn().mockReturnValue({
          get: jest.fn().mockResolvedValue({
            empty: true,
            docs: [],
          }),
        }),
      });

      await expect(
        authService.verifyEmail('invalid-token')
      ).rejects.toThrow(ValidationError);
    });
  });

  describe('revokeToken', () => {
    it('should revoke token successfully', async () => {
      const mockDoc = {
        delete: jest.fn().mockResolvedValue(undefined),
      };

      mockFirestore.collection.mockReturnValue({
        where: jest.fn().mockReturnValue({
          get: jest.fn().mockResolvedValue({
            empty: false,
            docs: [{ ref: mockDoc }],
          }),
        }),
      });

      await authService.revokeToken('token-to-revoke');

      expect(mockDoc.delete).toHaveBeenCalled();
    });

    it('should handle non-existent token gracefully', async () => {
      mockFirestore.collection.mockReturnValue({
        where: jest.fn().mockReturnValue({
          get: jest.fn().mockResolvedValue({
            empty: true,
            docs: [],
          }),
        }),
      });

      // Should not throw error
      await expect(authService.revokeToken('nonexistent-token')).resolves.toBeUndefined();
=======
import { AuthService } from '../../../../backend/functions/src/services/auth.service';
import { UserModel } from '../../../../backend/functions/src/models/user.model';
import { UserRole, UserStatus, LoginRequest, ERROR_CODES } from '@attendance-x/shared';
import { db } from '../../../../backend/functions/src/config';

// Mock dependencies
jest.mock('../../../../backend/functions/src/config', () => ({
  db: {
    collection: jest.fn(),
  },
}));

jest.mock('../../../../backend/functions/src/models/user.model');
jest.mock('../../../../backend/functions/src/services/notification');
jest.mock('../../../../backend/functions/src/services/user.service');

describe('AuthService - Login Flow Verification Checks', () => {
  let authService: AuthService;
  let mockUser: jest.Mocked<UserModel>;
  let mockUserQuery: any;

  beforeEach(() => {
    authService = new AuthService();
    
    // Mock user data
    const mockUserData = {
      id: 'test-user-id',
      email: 'test@example.com',
      displayName: 'Test User',
      firstName: 'Test',
      lastName: 'User',
      role: UserRole.STUDENT,
      status: UserStatus.PENDING,
      emailVerified: false,
      emailVerificationAttempts: 2,
      emailVerificationSentAt: new Date(Date.now() - 60 * 60 * 1000), // 1 hour ago
      hashedPassword: 'hashed-password',
      permissions: {},
      profile: { preferences: {} },
      phoneVerified: false,
      twoFactorEnabled: false,
      loginCount: 0,
      failedLoginAttempts: 0,
      createdAt: new Date(),
      updatedAt: new Date(),
    };

    // Mock UserModel instance
    mockUser = {
      id: 'test-user-id',
      getData: jest.fn().mockReturnValue(mockUserData),
      resetFailedLoginAttempts: jest.fn(),
      incrementFailedLoginAttempts: jest.fn().mockReturnValue({ isLocked: false }),
      isAccountLocked: jest.fn().mockReturnValue(false),
      isPasswordExpired: jest.fn().mockReturnValue(false),
    } as any;

    // Mock Firestore query
    mockUserQuery = {
      empty: false,
      docs: [{ id: 'test-user-id', data: () => mockUserData }],
    };

    // Mock database collection
    (db.collection as jest.Mock).mockReturnValue({
      where: jest.fn().mockReturnThis(),
      limit: jest.fn().mockReturnThis(),
      get: jest.fn().mockResolvedValue(mockUserQuery),
      add: jest.fn().mockResolvedValue({ id: 'mock-id' }),
      doc: jest.fn().mockReturnValue({
        set: jest.fn().mockResolvedValue({}),
        update: jest.fn().mockResolvedValue({}),
        get: jest.fn().mockResolvedValue({
          exists: true,
          data: () => mockUserData,
        }),
      }),
    });

    // Mock UserModel.fromFirestore
    (UserModel.fromFirestore as jest.Mock).mockReturnValue(mockUser);

    // Mock auth service methods
    jest.spyOn(authService, 'checkRateLimit' as any).mockResolvedValue(true);
    jest.spyOn(authService, 'verifyPassword' as any).mockResolvedValue(true);
    jest.spyOn(authService, 'canRequestVerification').mockResolvedValue(true);
    jest.spyOn(authService, 'logSecurityEvent').mockResolvedValue(undefined);
    jest.spyOn(authService, 'analyzeLoginPattern').mockResolvedValue('low');
    jest.spyOn(authService, 'generateTokens' as any).mockReturnValue({
      accessToken: 'mock-access-token',
      refreshToken: 'mock-refresh-token',
      expiresIn: 3600,
    });
    jest.spyOn(authService, 'createSession').mockResolvedValue('mock-session-id');
    jest.spyOn(authService, 'saveUser' as any).mockResolvedValue(undefined);
  });

  afterEach(() => {
    jest.clearAllMocks();
  });

  describe('Email Verification Status Check', () => {
    const loginRequest: LoginRequest = {
      email: 'test@example.com',
      password: 'password123',
      deviceInfo: { type: 'web' as const, name: 'Chrome' },
    };

    it('should reject login for user with PENDING status', async () => {
      // User has PENDING status (not verified)
      mockUser.getData.mockReturnValue({
        ...mockUser.getData(),
        status: UserStatus.PENDING,
        emailVerified: false,
      });

      await expect(
        authService.login(loginRequest, '127.0.0.1', 'test-agent')
      ).rejects.toThrow();

      // Verify the error contains proper structure
      try {
        await authService.login(loginRequest, '127.0.0.1', 'test-agent');
      } catch (error) {
        const errorData = JSON.parse((error as Error).message);
        expect(errorData.code).toBe(ERROR_CODES.EMAIL_NOT_VERIFIED);
        expect(errorData.message).toContain('email n\'est pas encore vérifié');
        expect(errorData.data).toHaveProperty('email', 'test@example.com');
        expect(errorData.data).toHaveProperty('canResendVerification', true);
        expect(errorData.data).toHaveProperty('verificationAttempts', 2);
      }
    });

    it('should reject login for user with emailVerified false', async () => {
      // User has ACTIVE status but emailVerified is false
      mockUser.getData.mockReturnValue({
        ...mockUser.getData(),
        status: UserStatus.ACTIVE,
        emailVerified: false,
      });

      await expect(
        authService.login(loginRequest, '127.0.0.1', 'test-agent')
      ).rejects.toThrow();

      try {
        await authService.login(loginRequest, '127.0.0.1', 'test-agent');
      } catch (error) {
        const errorData = JSON.parse((error as Error).message);
        expect(errorData.code).toBe(ERROR_CODES.EMAIL_NOT_VERIFIED);
        expect(errorData.data).toHaveProperty('canResendVerification', true);
      }
    });

    it('should include rate limit information when user cannot request verification', async () => {
      // Mock canRequestVerification to return false (rate limited)
      jest.spyOn(authService, 'canRequestVerification').mockResolvedValue(false);

      mockUser.getData.mockReturnValue({
        ...mockUser.getData(),
        status: UserStatus.PENDING,
        emailVerified: false,
      });

      try {
        await authService.login(loginRequest, '127.0.0.1', 'test-agent');
      } catch (error) {
        const errorData = JSON.parse((error as Error).message);
        expect(errorData.code).toBe(ERROR_CODES.EMAIL_NOT_VERIFIED);
        expect(errorData.message).toContain('limite de demandes');
        expect(errorData.data.canResendVerification).toBe(false);
      }
    });

    it('should log security event for email not verified login attempt', async () => {
      mockUser.getData.mockReturnValue({
        ...mockUser.getData(),
        status: UserStatus.PENDING,
        emailVerified: false,
      });

      try {
        await authService.login(loginRequest, '127.0.0.1', 'test-agent');
      } catch (error) {
        // Verify security event was logged
        expect(authService.logSecurityEvent).toHaveBeenCalledWith({
          type: 'failed_login',
          userId: 'test-user-id',
          ipAddress: '127.0.0.1',
          userAgent: 'test-agent',
          details: {
            reason: 'email_not_verified',
            email: 'test@example.com',
            lastVerificationSent: expect.any(Date),
          },
          riskLevel: 'low',
        });
      }
    });

    it('should allow login for verified user', async () => {
      // User is fully verified
      mockUser.getData.mockReturnValue({
        ...mockUser.getData(),
        status: UserStatus.ACTIVE,
        emailVerified: true,
      });

      const result = await authService.login(loginRequest, '127.0.0.1', 'test-agent');

      expect(result).toHaveProperty('accessToken', 'mock-access-token');
      expect(result).toHaveProperty('refreshToken', 'mock-refresh-token');
      expect(result).toHaveProperty('sessionId', 'mock-session-id');
      expect(result.user).toHaveProperty('email', 'test@example.com');
    });

    it('should maintain existing login flow for verified users', async () => {
      // User is fully verified
      mockUser.getData.mockReturnValue({
        ...mockUser.getData(),
        status: UserStatus.ACTIVE,
        emailVerified: true,
      });

      const result = await authService.login(loginRequest, '127.0.0.1', 'test-agent');

      // Verify all expected methods were called for successful login
      expect(mockUser.resetFailedLoginAttempts).toHaveBeenCalled();
      expect(authService.createSession).toHaveBeenCalledWith(
        mockUser,
        loginRequest.deviceInfo,
        '127.0.0.1',
        'test-agent'
      );
      expect(authService.logSecurityEvent).toHaveBeenCalledWith(
        expect.objectContaining({
          type: 'login',
          userId: 'test-user-id',
          details: expect.objectContaining({
            successful: true,
          }),
        })
      );
    });

    it('should provide helpful error messages with resend options', async () => {
      mockUser.getData.mockReturnValue({
        ...mockUser.getData(),
        status: UserStatus.PENDING,
        emailVerified: false,
        emailVerificationSentAt: new Date(Date.now() - 30 * 60 * 1000), // 30 minutes ago
      });

      try {
        await authService.login(loginRequest, '127.0.0.1', 'test-agent');
      } catch (error) {
        const errorData = JSON.parse((error as Error).message);
        
        // Verify helpful error message
        expect(errorData.message).toContain('Vérifiez votre boîte mail');
        expect(errorData.message).toContain('demandez un nouveau lien');
        
        // Verify resend options are provided
        expect(errorData.data).toHaveProperty('canResendVerification', true);
        expect(errorData.data).toHaveProperty('lastVerificationSent');
        expect(errorData.data).toHaveProperty('email', 'test@example.com');
      }
    });

    it('should handle other security check errors normally', async () => {
      // User is verified but account is locked
      mockUser.getData.mockReturnValue({
        ...mockUser.getData(),
        status: UserStatus.ACTIVE,
        emailVerified: true,
      });
      
      mockUser.isAccountLocked.mockReturnValue(true);

      await expect(
        authService.login(loginRequest, '127.0.0.1', 'test-agent')
      ).rejects.toThrow(ERROR_CODES.ACCOUNT_LOCKED);
>>>>>>> b5633f95
    });
  });
});<|MERGE_RESOLUTION|>--- conflicted
+++ resolved
@@ -1,570 +1,3 @@
-<<<<<<< HEAD
-// tests/backend/unit/services/auth.service.test.ts
-import { AuthService } from '@/services/auth.service';
-import { UserService } from '@/services/user.service';
-import { EmailService } from '@/services/notification/EmailService';
-import { ValidationError, AuthenticationError, ConflictError } from '@/utils/errors';
-import * as bcrypt from 'bcryptjs';
-import * as jwt from 'jsonwebtoken';
-import { admin } from '@/config/firebase';
-
-// Mock dependencies
-jest.mock('@/services/user.service');
-jest.mock('@/services/notification/EmailService');
-jest.mock('bcryptjs');
-jest.mock('jsonwebtoken');
-jest.mock('@/config/firebase', () => ({
-  admin: {
-    firestore: jest.fn(() => ({
-      collection: jest.fn(() => ({
-        doc: jest.fn(() => ({
-          set: jest.fn(),
-          get: jest.fn(),
-          update: jest.fn(),
-          delete: jest.fn(),
-        })),
-        where: jest.fn(() => ({
-          get: jest.fn(),
-        })),
-      })),
-    })),
-  },
-}));
-
-const mockUserService = UserService as jest.MockedClass<typeof UserService>;
-const mockEmailService = EmailService as jest.MockedClass<typeof EmailService>;
-const mockBcrypt = bcrypt as jest.Mocked<typeof bcrypt>;
-const mockJwt = jwt as jest.Mocked<typeof jwt>;
-
-describe('AuthService', () => {
-  let authService: AuthService;
-  let mockFirestore: any;
-
-  beforeEach(() => {
-    authService = new AuthService();
-    mockFirestore = {
-      collection: jest.fn(() => ({
-        doc: jest.fn(() => ({
-          set: jest.fn(),
-          get: jest.fn(),
-          update: jest.fn(),
-          delete: jest.fn(),
-        })),
-        where: jest.fn(() => ({
-          get: jest.fn(),
-        })),
-      })),
-    };
-    (admin.firestore as jest.Mock).mockReturnValue(mockFirestore);
-    jest.clearAllMocks();
-  });
-
-  describe('validateCredentials', () => {
-    it('should validate credentials successfully', async () => {
-      const mockUser = {
-        id: 'user-id',
-        email: 'test@example.com',
-        password: 'hashedpassword',
-        status: 'active',
-        emailVerified: true,
-      };
-
-      mockUserService.prototype.getUserByEmail = jest.fn().mockResolvedValue(mockUser);
-      mockBcrypt.compare = jest.fn().mockResolvedValue(true);
-
-      const result = await authService.validateCredentials('test@example.com', 'password123');
-
-      expect(mockUserService.prototype.getUserByEmail).toHaveBeenCalledWith('test@example.com');
-      expect(mockBcrypt.compare).toHaveBeenCalledWith('password123', 'hashedpassword');
-      expect(result).toEqual(expect.objectContaining({
-        id: 'user-id',
-        email: 'test@example.com',
-      }));
-    });
-
-    it('should throw error for non-existent user', async () => {
-      mockUserService.prototype.getUserByEmail = jest.fn().mockResolvedValue(null);
-
-      await expect(
-        authService.validateCredentials('nonexistent@example.com', 'password123')
-      ).rejects.toThrow(AuthenticationError);
-    });
-
-    it('should throw error for incorrect password', async () => {
-      const mockUser = {
-        id: 'user-id',
-        email: 'test@example.com',
-        password: 'hashedpassword',
-        status: 'active',
-        emailVerified: true,
-      };
-
-      mockUserService.prototype.getUserByEmail = jest.fn().mockResolvedValue(mockUser);
-      mockBcrypt.compare = jest.fn().mockResolvedValue(false);
-
-      await expect(
-        authService.validateCredentials('test@example.com', 'wrongpassword')
-      ).rejects.toThrow(AuthenticationError);
-    });
-
-    it('should throw error for inactive user', async () => {
-      const mockUser = {
-        id: 'user-id',
-        email: 'test@example.com',
-        password: 'hashedpassword',
-        status: 'inactive',
-        emailVerified: true,
-      };
-
-      mockUserService.prototype.getUserByEmail = jest.fn().mockResolvedValue(mockUser);
-      mockBcrypt.compare = jest.fn().mockResolvedValue(true);
-
-      await expect(
-        authService.validateCredentials('test@example.com', 'password123')
-      ).rejects.toThrow(AuthenticationError);
-    });
-
-    it('should throw error for unverified email', async () => {
-      const mockUser = {
-        id: 'user-id',
-        email: 'test@example.com',
-        password: 'hashedpassword',
-        status: 'active',
-        emailVerified: false,
-      };
-
-      mockUserService.prototype.getUserByEmail = jest.fn().mockResolvedValue(mockUser);
-      mockBcrypt.compare = jest.fn().mockResolvedValue(true);
-
-      await expect(
-        authService.validateCredentials('test@example.com', 'password123')
-      ).rejects.toThrow(AuthenticationError);
-    });
-  });
-
-  describe('generateTokens', () => {
-    it('should generate access and refresh tokens', async () => {
-      const mockUser = {
-        id: 'user-id',
-        email: 'test@example.com',
-        role: 'participant',
-      };
-
-      mockJwt.sign = jest.fn()
-        .mockReturnValueOnce('access-token')
-        .mockReturnValueOnce('refresh-token');
-
-      const mockDoc = {
-        set: jest.fn().mockResolvedValue(undefined),
-      };
-      mockFirestore.collection.mockReturnValue({
-        doc: jest.fn().mockReturnValue(mockDoc),
-      });
-
-      const result = await authService.generateTokens(mockUser);
-
-      expect(mockJwt.sign).toHaveBeenCalledTimes(2);
-      expect(mockJwt.sign).toHaveBeenCalledWith(
-        expect.objectContaining({
-          userId: 'user-id',
-          email: 'test@example.com',
-          role: 'participant',
-        }),
-        expect.any(String),
-        expect.objectContaining({ expiresIn: '15m' })
-      );
-      expect(mockJwt.sign).toHaveBeenCalledWith(
-        expect.objectContaining({
-          userId: 'user-id',
-          type: 'refresh',
-        }),
-        expect.any(String),
-        expect.objectContaining({ expiresIn: '7d' })
-      );
-      expect(result).toEqual({
-        accessToken: 'access-token',
-        refreshToken: 'refresh-token',
-      });
-    });
-
-    it('should store refresh token in database', async () => {
-      const mockUser = {
-        id: 'user-id',
-        email: 'test@example.com',
-        role: 'participant',
-      };
-
-      mockJwt.sign = jest.fn()
-        .mockReturnValueOnce('access-token')
-        .mockReturnValueOnce('refresh-token');
-
-      const mockDoc = {
-        set: jest.fn().mockResolvedValue(undefined),
-      };
-      mockFirestore.collection.mockReturnValue({
-        doc: jest.fn().mockReturnValue(mockDoc),
-      });
-
-      await authService.generateTokens(mockUser);
-
-      expect(mockDoc.set).toHaveBeenCalledWith(
-        expect.objectContaining({
-          userId: 'user-id',
-          token: 'refresh-token',
-          createdAt: expect.any(Date),
-          expiresAt: expect.any(Date),
-        })
-      );
-    });
-  });
-
-  describe('refreshTokens', () => {
-    it('should refresh tokens successfully', async () => {
-      const mockUser = {
-        id: 'user-id',
-        email: 'test@example.com',
-        role: 'participant',
-      };
-
-      const mockTokenDoc = {
-        exists: true,
-        data: () => ({
-          userId: 'user-id',
-          token: 'refresh-token',
-          expiresAt: new Date(Date.now() + 86400000), // 1 day from now
-        }),
-      };
-
-      mockFirestore.collection.mockReturnValue({
-        where: jest.fn().mockReturnValue({
-          get: jest.fn().mockResolvedValue({
-            empty: false,
-            docs: [mockTokenDoc],
-          }),
-        }),
-        doc: jest.fn().mockReturnValue({
-          delete: jest.fn().mockResolvedValue(undefined),
-          set: jest.fn().mockResolvedValue(undefined),
-        }),
-      });
-
-      mockUserService.prototype.getUserById = jest.fn().mockResolvedValue(mockUser);
-      mockJwt.sign = jest.fn()
-        .mockReturnValueOnce('new-access-token')
-        .mockReturnValueOnce('new-refresh-token');
-
-      const result = await authService.refreshTokens('refresh-token');
-
-      expect(result).toEqual({
-        user: mockUser,
-        tokens: {
-          accessToken: 'new-access-token',
-          refreshToken: 'new-refresh-token',
-        },
-      });
-    });
-
-    it('should throw error for invalid refresh token', async () => {
-      mockFirestore.collection.mockReturnValue({
-        where: jest.fn().mockReturnValue({
-          get: jest.fn().mockResolvedValue({
-            empty: true,
-            docs: [],
-          }),
-        }),
-      });
-
-      await expect(
-        authService.refreshTokens('invalid-refresh-token')
-      ).rejects.toThrow(AuthenticationError);
-    });
-
-    it('should throw error for expired refresh token', async () => {
-      const mockTokenDoc = {
-        exists: true,
-        data: () => ({
-          userId: 'user-id',
-          token: 'refresh-token',
-          expiresAt: new Date(Date.now() - 86400000), // 1 day ago
-        }),
-      };
-
-      mockFirestore.collection.mockReturnValue({
-        where: jest.fn().mockReturnValue({
-          get: jest.fn().mockResolvedValue({
-            empty: false,
-            docs: [mockTokenDoc],
-          }),
-        }),
-        doc: jest.fn().mockReturnValue({
-          delete: jest.fn().mockResolvedValue(undefined),
-        }),
-      });
-
-      await expect(
-        authService.refreshTokens('expired-refresh-token')
-      ).rejects.toThrow(AuthenticationError);
-    });
-  });
-
-  describe('sendPasswordResetEmail', () => {
-    it('should send password reset email successfully', async () => {
-      const mockUser = {
-        id: 'user-id',
-        email: 'test@example.com',
-        firstName: 'Test',
-        lastName: 'User',
-      };
-
-      mockUserService.prototype.getUserByEmail = jest.fn().mockResolvedValue(mockUser);
-      mockJwt.sign = jest.fn().mockReturnValue('reset-token');
-      mockEmailService.prototype.sendPasswordResetEmail = jest.fn().mockResolvedValue(undefined);
-
-      const mockDoc = {
-        set: jest.fn().mockResolvedValue(undefined),
-      };
-      mockFirestore.collection.mockReturnValue({
-        doc: jest.fn().mockReturnValue(mockDoc),
-      });
-
-      await authService.sendPasswordResetEmail('test@example.com');
-
-      expect(mockUserService.prototype.getUserByEmail).toHaveBeenCalledWith('test@example.com');
-      expect(mockJwt.sign).toHaveBeenCalledWith(
-        expect.objectContaining({
-          userId: 'user-id',
-          email: 'test@example.com',
-          type: 'password-reset',
-        }),
-        expect.any(String),
-        expect.objectContaining({ expiresIn: '1h' })
-      );
-      expect(mockEmailService.prototype.sendPasswordResetEmail).toHaveBeenCalledWith(
-        'test@example.com',
-        'Test User',
-        'reset-token'
-      );
-    });
-
-    it('should throw error for non-existent user', async () => {
-      mockUserService.prototype.getUserByEmail = jest.fn().mockResolvedValue(null);
-
-      await expect(
-        authService.sendPasswordResetEmail('nonexistent@example.com')
-      ).rejects.toThrow(ValidationError);
-    });
-  });
-
-  describe('resetPassword', () => {
-    it('should reset password successfully', async () => {
-      const mockTokenDoc = {
-        exists: true,
-        data: () => ({
-          userId: 'user-id',
-          email: 'test@example.com',
-          type: 'password-reset',
-          expiresAt: new Date(Date.now() + 3600000), // 1 hour from now
-        }),
-      };
-
-      mockFirestore.collection.mockReturnValue({
-        where: jest.fn().mockReturnValue({
-          get: jest.fn().mockResolvedValue({
-            empty: false,
-            docs: [mockTokenDoc],
-          }),
-        }),
-        doc: jest.fn().mockReturnValue({
-          delete: jest.fn().mockResolvedValue(undefined),
-        }),
-      });
-
-      mockBcrypt.hash = jest.fn().mockResolvedValue('new-hashed-password');
-      mockUserService.prototype.updateUser = jest.fn().mockResolvedValue(undefined);
-
-      await authService.resetPassword('reset-token', 'newpassword123');
-
-      expect(mockBcrypt.hash).toHaveBeenCalledWith('newpassword123', 12);
-      expect(mockUserService.prototype.updateUser).toHaveBeenCalledWith('user-id', {
-        password: 'new-hashed-password',
-        mustChangePassword: false,
-        updatedAt: expect.any(Date),
-      });
-    });
-
-    it('should throw error for invalid reset token', async () => {
-      mockFirestore.collection.mockReturnValue({
-        where: jest.fn().mockReturnValue({
-          get: jest.fn().mockResolvedValue({
-            empty: true,
-            docs: [],
-          }),
-        }),
-      });
-
-      await expect(
-        authService.resetPassword('invalid-token', 'newpassword123')
-      ).rejects.toThrow(ValidationError);
-    });
-
-    it('should throw error for expired reset token', async () => {
-      const mockTokenDoc = {
-        exists: true,
-        data: () => ({
-          userId: 'user-id',
-          email: 'test@example.com',
-          type: 'password-reset',
-          expiresAt: new Date(Date.now() - 3600000), // 1 hour ago
-        }),
-      };
-
-      mockFirestore.collection.mockReturnValue({
-        where: jest.fn().mockReturnValue({
-          get: jest.fn().mockResolvedValue({
-            empty: false,
-            docs: [mockTokenDoc],
-          }),
-        }),
-        doc: jest.fn().mockReturnValue({
-          delete: jest.fn().mockResolvedValue(undefined),
-        }),
-      });
-
-      await expect(
-        authService.resetPassword('expired-token', 'newpassword123')
-      ).rejects.toThrow(ValidationError);
-    });
-  });
-
-  describe('changePassword', () => {
-    it('should change password successfully', async () => {
-      const mockUser = {
-        id: 'user-id',
-        password: 'current-hashed-password',
-      };
-
-      mockUserService.prototype.getUserById = jest.fn().mockResolvedValue(mockUser);
-      mockBcrypt.compare = jest.fn().mockResolvedValue(true);
-      mockBcrypt.hash = jest.fn().mockResolvedValue('new-hashed-password');
-      mockUserService.prototype.updateUser = jest.fn().mockResolvedValue(undefined);
-
-      await authService.changePassword('user-id', 'currentpassword', 'newpassword123');
-
-      expect(mockBcrypt.compare).toHaveBeenCalledWith('currentpassword', 'current-hashed-password');
-      expect(mockBcrypt.hash).toHaveBeenCalledWith('newpassword123', 12);
-      expect(mockUserService.prototype.updateUser).toHaveBeenCalledWith('user-id', {
-        password: 'new-hashed-password',
-        updatedAt: expect.any(Date),
-      });
-    });
-
-    it('should throw error for incorrect current password', async () => {
-      const mockUser = {
-        id: 'user-id',
-        password: 'current-hashed-password',
-      };
-
-      mockUserService.prototype.getUserById = jest.fn().mockResolvedValue(mockUser);
-      mockBcrypt.compare = jest.fn().mockResolvedValue(false);
-
-      await expect(
-        authService.changePassword('user-id', 'wrongpassword', 'newpassword123')
-      ).rejects.toThrow(AuthenticationError);
-    });
-
-    it('should throw error for non-existent user', async () => {
-      mockUserService.prototype.getUserById = jest.fn().mockResolvedValue(null);
-
-      await expect(
-        authService.changePassword('nonexistent-user', 'currentpassword', 'newpassword123')
-      ).rejects.toThrow(ValidationError);
-    });
-  });
-
-  describe('verifyEmail', () => {
-    it('should verify email successfully', async () => {
-      const mockTokenDoc = {
-        exists: true,
-        data: () => ({
-          userId: 'user-id',
-          email: 'test@example.com',
-          type: 'email-verification',
-          expiresAt: new Date(Date.now() + 86400000), // 1 day from now
-        }),
-      };
-
-      mockFirestore.collection.mockReturnValue({
-        where: jest.fn().mockReturnValue({
-          get: jest.fn().mockResolvedValue({
-            empty: false,
-            docs: [mockTokenDoc],
-          }),
-        }),
-        doc: jest.fn().mockReturnValue({
-          delete: jest.fn().mockResolvedValue(undefined),
-        }),
-      });
-
-      mockUserService.prototype.updateUser = jest.fn().mockResolvedValue(undefined);
-
-      await authService.verifyEmail('verification-token');
-
-      expect(mockUserService.prototype.updateUser).toHaveBeenCalledWith('user-id', {
-        emailVerified: true,
-        status: 'active',
-        updatedAt: expect.any(Date),
-      });
-    });
-
-    it('should throw error for invalid verification token', async () => {
-      mockFirestore.collection.mockReturnValue({
-        where: jest.fn().mockReturnValue({
-          get: jest.fn().mockResolvedValue({
-            empty: true,
-            docs: [],
-          }),
-        }),
-      });
-
-      await expect(
-        authService.verifyEmail('invalid-token')
-      ).rejects.toThrow(ValidationError);
-    });
-  });
-
-  describe('revokeToken', () => {
-    it('should revoke token successfully', async () => {
-      const mockDoc = {
-        delete: jest.fn().mockResolvedValue(undefined),
-      };
-
-      mockFirestore.collection.mockReturnValue({
-        where: jest.fn().mockReturnValue({
-          get: jest.fn().mockResolvedValue({
-            empty: false,
-            docs: [{ ref: mockDoc }],
-          }),
-        }),
-      });
-
-      await authService.revokeToken('token-to-revoke');
-
-      expect(mockDoc.delete).toHaveBeenCalled();
-    });
-
-    it('should handle non-existent token gracefully', async () => {
-      mockFirestore.collection.mockReturnValue({
-        where: jest.fn().mockReturnValue({
-          get: jest.fn().mockResolvedValue({
-            empty: true,
-            docs: [],
-          }),
-        }),
-      });
-
-      // Should not throw error
-      await expect(authService.revokeToken('nonexistent-token')).resolves.toBeUndefined();
-=======
 import { AuthService } from '../../../../backend/functions/src/services/auth.service';
 import { UserModel } from '../../../../backend/functions/src/models/user.model';
 import { UserRole, UserStatus, LoginRequest, ERROR_CODES } from '@attendance-x/shared';
@@ -847,7 +280,6 @@
       await expect(
         authService.login(loginRequest, '127.0.0.1', 'test-agent')
       ).rejects.toThrow(ERROR_CODES.ACCOUNT_LOCKED);
->>>>>>> b5633f95
     });
   });
 });