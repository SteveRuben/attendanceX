--- conflicted
+++ resolved
@@ -13,16 +13,9 @@
     "build:backend": "cd backend/functions && npm run build",
     "build:frontend": "cd frontend && npm run build",
     "build": "npm run build:shared && npm run build:backend && npm run build:frontend",
-<<<<<<< HEAD
-    "dev:shared": "cd shared && npm run dev",
-    "dev:backend": "cd backend/functions && npm run dev",
-    "dev:frontend": "cd frontend && npm run dev",
-    "dev": "concurrently \"npm run dev:shared\" \"npm run dev:backend\" \"npm run dev:frontend\"",
-=======
     "dev:backend": "cd backend && firebase emulators:start --only functions",
     "dev:frontend": "cd frontend && npm run dev",
     "dev": "concurrently \"npm run dev:backend\" \"npm run dev:frontend\"",
->>>>>>> b5633f95
     "test": "jest --config=tests/config/jest.config.js",
     "test:shared": "jest --config=tests/config/jest.shared.config.js",
     "test:backend": "jest --config=tests/config/jest.backend.config.js",
