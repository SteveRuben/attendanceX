--- conflicted
+++ resolved
@@ -79,13 +79,9 @@
      */
     static changePlan = asyncAuthHandler(async (req: AuthenticatedRequest, res: Response) => {
         try {
-<<<<<<< HEAD
-            const tenantId = req.tenantContext.tenantId;
-            const { planId, billingCycle, promoCode } = req.body;
-=======
             const tenantId = req.tenantContext.tenant.id;
             const { planId, billingCycle } = req.body;
->>>>>>> 3c2db84c
+
             const ipAddress = extractClientIp(req);
 
             if (!tenantId) {
