import { FieldValue } from "firebase-admin/firestore";
import { UserModel } from "../models/user.model";
import {
  CreateUserRequest,
  DEFAULT_RATE_LIMITS,
  ERROR_CODES,
  LoginRequest,
  LoginResponse,
  SecurityEvent,
  UserStatus,
  VALIDATION_RULES,
} from "@attendance-x/shared";
import * as jwt from "jsonwebtoken";
import * as crypto from "crypto";
import * as speakeasy from "speakeasy";
import { createHash } from "crypto";
import * as bcrypt from "bcrypt";
import { collections, db } from "../config";
import { notificationService } from "./notification";
import { userService } from "./user.service";
import { logger } from "firebase-functions";
import { EmailVerificationTokenModel } from "../models/email-verification-token.model";
import { emailVerificationService } from "./notification/email-verification.service";
import { EmailVerificationTokenUtils } from "../utils/email-verification-token.utils";
import { EmailVerificationErrors } from "../utils/email-verification-errors";
import { VerificationRateLimitUtils } from "../utils/verification-rate-limit.utils";
import { createError } from "../middleware/errorHandler";

// 🔧 INTERFACES ET TYPES INTERNES
interface AuthServiceStatus {
  status: 'operational' | 'error';
  activeSessions?: number;
  todayLogins?: number;
  pendingVerifications?: number;
  failedLogins?: number;
  error?: string;
  timestamp: Date;
}

interface AuthTokens {
  accessToken: string;
  refreshToken: string;
  expiresIn: number;
}

interface PasswordResetToken {
  token: string;
  userId: string;
  expiresAt: Date;
  isUsed: boolean;
}

interface TwoFactorSetup {
  secret: string;
  qrCodeUrl: string;
  backupCodes: string[];
}

interface SessionData {
  userId: string;
  sessionId: string;
  deviceInfo: any;
  ipAddress: string;
  userAgent: string;
  createdAt: Date;
  lastActivity: Date;
  isActive: boolean;
}

interface SecurityEventData {
  type: string;
  userId: string;
  ipAddress: string;
  userAgent: string;
  details?: Record<string, any>;
  riskLevel: "low" | "medium" | "high";
}

// 🔐 CONFIGURATION ET CONSTANTES
const JWT_SECRET = process.env.JWT_SECRET || "fallback-secret-key-change-in-production";
const JWT_REFRESH_SECRET = process.env.JWT_REFRESH_SECRET || "fallback-refresh-secret";
const JWT_EXPIRES_IN = "1h";
const JWT_REFRESH_EXPIRES_IN = "7d";
const PASSWORD_RESET_EXPIRES_MINUTES = 15;
const MAX_ACTIVE_SESSIONS = 5;

// 🏭 CLASSE PRINCIPALE DU SERVICE
export class AuthService {

  constructor() {
    // Nettoyage périodique des rate limits
  }

  public async hashPassword(password: string): Promise<string> {
    const saltRounds = 12;
    return await bcrypt.hash(password, saltRounds);
  }

  /**
   * Obtenir le statut du service d'authentification
   */
  async getStatus(): Promise<AuthServiceStatus> {
    try {
      const stats = await Promise.all([
        this.getActiveSessionsCount(),
        this.getTodayLoginsCount(),
        this.getPendingVerificationsCount(),
        this.getFailedLoginsCount()
      ]);

      return {
        status: 'operational',
        activeSessions: stats[0],
        todayLogins: stats[1],
        pendingVerifications: stats[2],
        failedLogins: stats[3],
        timestamp: new Date()
      };

    } catch (error) {
      logger.error('Auth status error:', error);
      return {
        status: 'error',
        error: error instanceof Error ? error.message : String(error),
        timestamp: new Date()
      };
    }
  }

  /**
   * Vérification de santé du service
   */
  async healthCheck(): Promise<{
    status: string;
    checks: {
      database: boolean,
      redis: boolean,
      email: boolean,
      jwt: boolean
    };
    error?: any;
    timestamp: Date;
  }> {
    const checks = {
      database: false,
      redis: false,
      email: false,
      jwt: false
    };

    try {
      checks.database = true;
      checks.redis = true;

      // Test service email - vérifier que le service est disponible
      try {
<<<<<<< HEAD
        // Vérifier que le service de notification est initialisé
=======
>>>>>>> b5633f95
        if (notificationService) {
          checks.email = true;
        }
      } catch (error) {
        checks.email = false;
      }

      // Test JWT
      checks.jwt = true;

      const allHealthy = Object.values(checks).every(check => check === true);

      return {
        status: allHealthy ? 'healthy' : 'degraded',
        checks,
        timestamp: new Date(),
      };

    } catch (error) {
      logger.error('Health check error:', error);
      return {
        status: 'unhealthy',
        checks,
        error: error instanceof Error ? error.message : String(error),
        timestamp: new Date()
      };
    }
  }

  /**
   * Inscription classique complète
   */
  async register(
    registerData: CreateUserRequest,
    ipAddress: string,
    userAgent: string
  ): Promise<{
    success: boolean;
    message: string;
    data: {
      email: string;
      userId: string;
      verificationSent: boolean;
      expiresIn?: string;
      canResend?: boolean;
    };
    warning?: string;
  }> {
    try {
      // 1. Vérifier si l'email existe déjà
      try {
        const existingUser = await userService.getUserByEmail(registerData.email);
        if (existingUser) {
          throw new Error('Un compte avec cet email existe déjà');
        }
      } catch (error) {
        // Si l'erreur est USER_NOT_FOUND, c'est normal (l'utilisateur n'existe pas encore)
        if (error instanceof Error && error.message !== ERROR_CODES.USER_NOT_FOUND) {
          throw error; // Re-lancer l'erreur si ce n'est pas USER_NOT_FOUND
        }
        // Sinon, continuer (l'utilisateur n'existe pas, on peut créer le compte)
      }

      // 2. Créer l'utilisateur avec le statut PENDING (déjà fait dans userService.createUser)
      const { user } = await userService.createUser(registerData, "system");
      
      // 3. Envoyer l'email de vérification
      let verificationSent = false;
      let warning: string | undefined;
      
      try {
        await this.sendEmailVerification(user.id!, ipAddress, userAgent);
        verificationSent = true;
        
        logger.info('Registration successful with verification email sent', {
          userId: user.id,
          email: registerData.email
        });
      } catch (emailError) {
        // L'inscription réussit même si l'email échoue
        logger.warn('Registration successful but email verification failed', {
          userId: user.id,
          email: registerData.email,
          error: emailError instanceof Error ? emailError.message : String(emailError)
        });
        
        warning = "Vous pouvez demander un nouveau lien de vérification.";
      }

      // 4. Retourner la réponse sans auto-login
      return EmailVerificationErrors.registrationSuccessWithVerification(
        registerData.email,
        user.id!,
        verificationSent,
        warning
      );

    } catch (error) {
      logger.error('Registration error:', error);
      throw error;
    }
  }

<<<<<<< HEAD
  /**
   * Inscription par email uniquement (invitation)
   *//*
async registerByEmail(
  email: string, 
  organizationCode?: string, 
  ipAddress?: string
): Promise<RegisterByEmailResponse> {
  try {
    // 1. Vérifier si l'email existe
    const existingUser = await userService.getUserByEmail(email);
    if (existingUser) {
      throw new Error('Un compte avec cet email existe déjà');
    }
 
    // 2. Valider le code organisation si fourni
    if (organizationCode) {
      const isValidOrg = await this.validateOrganizationCode(organizationCode);
      if (!isValidOrg) {
        throw new Error('Code organisation invalide');
      }
    }
 
    // 3. Créer invitation
    const invitationId = generateInvitationToken();
    const expiresAt = new Date(Date.now() + 7 * 24 * 60 * 60 * 1000); // 7 jours
 
    const invitation = {
      id: invitationId,
      email,
      organizationCode,
      status: 'pending',
      createdAt: new Date(),
      expiresAt,
      ipAddress
    };
 
    await this.storeInvitation(invitation);
 
    // 4. Envoyer email d'invitation
    await notificationService.sendRegistrationInvitation(email, invitationId);
 
    return {
      invitationId,
      email,
      expiresAt,
      message: 'Invitation envoyée'
    };
 
  } catch (error) {
    logger.error('Email registration error:', error);
    throw error;
  }
}*/

=======
>>>>>>> b5633f95
  // 🛡️ GESTION DES RATE LIMITS
  private async checkRateLimit(key: string, limit: number, windowMs: number): Promise<boolean> {
    const now = Date.now();
    const windowStart = now - windowMs;

    // Nettoyer les anciens
    await db.collection("rate_limits")
      .where("key", "==", key)
      .where("timestamp", "<", windowStart)
      .get()
      .then((snapshot) => {
        const batch = db.batch();
        snapshot.docs.forEach((doc) => batch.delete(doc.ref));
        return batch.commit();
      });

    // Compter les actuels
    const currentAttempts = await db.collection("rate_limits")
      .where("key", "==", key)
      .where("timestamp", ">=", windowStart)
      .get();

    if (currentAttempts.size >= limit) {
      return false;
    }

    // Ajouter nouvelle tentative
    await db.collection("rate_limits").add({
      key,
      timestamp: now,
      createdAt: new Date(),
    });

    return true;
  }

  // 🔍 VALIDATION DES DONNÉES D'ENTRÉE
  private validateLoginRequest(request: LoginRequest): { isValid: boolean; errors: string[] } {
    const errors: string[] = [];

    if (!request.email || !VALIDATION_RULES.USER.EMAIL_PATTERN.test(request.email)) {
      errors.push("Email invalide");
    }

    if (!request.password || request.password.length < VALIDATION_RULES.USER.PASSWORD_MIN_LENGTH) {
      errors.push("Mot de passe requis");
    }

    return {
      isValid: errors.length === 0,
      errors,
    };
  }

  private validatePasswordStrength(password: string): { isValid: boolean; errors: string[] } {
    return UserModel.validatePassword(password);
  }

  // 🔐 GESTION DES TOKENS JWT
  private generateTokens(user: UserModel): AuthTokens {
    const payload = {
      userId: user.id,
      email: user.getData().email,
      role: user.getData().role,
      sessionId: crypto.randomUUID(),
    };

    const accessToken = jwt.sign(payload, JWT_SECRET, {
      expiresIn: JWT_EXPIRES_IN,
      issuer: "attendance-x",
      audience: "attendance-x-users",
    });

    const refreshToken = jwt.sign(
      { userId: user.id, sessionId: payload.sessionId },
      JWT_REFRESH_SECRET,
      { expiresIn: JWT_REFRESH_EXPIRES_IN }
    );

    return {
      accessToken,
      refreshToken,
      expiresIn: 3600, // 1 heure en secondes
    };
  }

  public async verifyToken(token: string): Promise<any | null> {
    try {
      const decoded = jwt.verify(token, JWT_SECRET) as any;
      return decoded;
    } catch (error) {
      return null;
    }
  }

  public async verifyRefreshToken(token: string): Promise<any> {
    try {
      return jwt.verify(token, JWT_REFRESH_SECRET);
    } catch (error) {
      throw new Error(ERROR_CODES.INVALID_TOKEN);
    }
  }

  // 🎫 GESTION DES SESSIONS
  public async createSession(
    user: UserModel,
    deviceInfo: any,
    ipAddress: string,
    userAgent: string
  ): Promise<string> {
    const sessionId = crypto.randomUUID();
    const sessionData: SessionData = {
      userId: user.id!,
      sessionId,
      deviceInfo,
      ipAddress,
      userAgent,
      createdAt: new Date(),
      lastActivity: new Date(),
      isActive: true,
    };

    // Limiter le nombre de sessions actives
    await this.cleanupOldSessions(user.id!, MAX_ACTIVE_SESSIONS - 1);

    // Créer la nouvelle session
    await db
      .collection("user_sessions")
      .doc(sessionId)
      .set(sessionData);

    return sessionId;
  }

  public async cleanupOldSessions(userId: string, maxSessions: number): Promise<void> {
    const sessionsQuery = await db
      .collection("user_sessions")
      .where("userId", "==", userId)
      .where("isActive", "==", true)
      .orderBy("lastActivity", "desc")
      .get();

    if (sessionsQuery.docs.length >= maxSessions) {
      const sessionsToRemove = sessionsQuery.docs.slice(maxSessions);

      const batch = db.batch();
      sessionsToRemove.forEach((doc) => {
        batch.update(doc.ref, { isActive: false });
      });

      await batch.commit();
    }
  }

  public async updateSessionActivity(sessionId: string): Promise<void> {
    await db
      .collection("user_sessions")
      .doc(sessionId)
      .update({
        lastActivity: FieldValue.serverTimestamp(),
      });
  }

  // 📊 GESTION DES ÉVÉNEMENTS DE SÉCURITÉ
  public async logSecurityEvent(data: SecurityEventData): Promise<void> {
    const securityEvent: SecurityEvent = {
      type: data.type as any,
      userId: data.userId,
      timestamp: new Date(),
      ipAddress: data.ipAddress,
      userAgent: data.userAgent,
      details: data.details,
      riskLevel: data.riskLevel,
    };

    await db
      .collection("security_events")
      .add(securityEvent);

    // Alertes automatiques pour les événements à haut risque
    if (data.riskLevel === "high") {
      await this.handleHighRiskEvent(securityEvent);
    }
  }

  public async handleHighRiskEvent(event: SecurityEvent): Promise<void> {
    // TODO: Implémenter les alertes automatiques
    console.warn("High risk security event detected:", event);
  }

  // 🔍 DETECTION DE COMPORTEMENTS SUSPECTS
  public async analyzeLoginPattern(
    userId: string,
    ipAddress: string,
    userAgent: string
  ): Promise<"low" | "medium" | "high"> {
    const recentEvents = await db
      .collection("security_events")
      .where("userId", "==", userId)
      .where("type", "==", "login")
      .where("timestamp", ">", new Date(Date.now() - 24 * 60 * 60 * 1000))
      .orderBy("timestamp", "desc")
      .limit(10)
      .get();

    const events = recentEvents.docs.map((doc) => doc.data() as SecurityEvent);

    // Vérifier les IPs suspectes
    const uniqueIPs = new Set(events.map((e) => e.ipAddress));
    if (uniqueIPs.size > 5) {
      return "high"; // Trop d'IPs différentes
    }

    // Vérifier les User-Agents suspects
    const uniqueUserAgents = new Set(events.map((e) => e.userAgent));
    if (uniqueUserAgents.size > 3) {
      return "medium"; // Plusieurs appareils/navigateurs
    }

    // Vérifier la fréquence des tentatives
    if (events.length > 10) {
      return "medium"; // Trop de tentatives
    }

    return "low";
  }

  // � AaUTHENTIFICATION PRINCIPALE
  async login(
    request: LoginRequest,
    ipAddress: string,
    userAgent: string
  ): Promise<LoginResponse> {
    // Validation des données d'entrée
    const validation = this.validateLoginRequest(request);
    if (!validation.isValid) {
      throw new Error(JSON.stringify({
        code: ERROR_CODES.VALIDATION_ERROR,
        errors: validation.errors,
      }));
    }

    // Rate limiting
    const rateLimitKey = `login_${ipAddress}`;
    if (!await this.checkRateLimit(rateLimitKey, DEFAULT_RATE_LIMITS.LOGIN_ATTEMPTS_PER_MINUTE, 60000)) {
      await this.logSecurityEvent({
        type: "failed_login",
        userId: "unknown",
        ipAddress,
        userAgent,
        details: { reason: "rate_limit_exceeded", email: request.email },
        riskLevel: "medium",
      });

      throw new Error(ERROR_CODES.RATE_LIMIT_EXCEEDED);
    }

    try {
      // Récupérer le modèle utilisateur
      const userQuery = await db.collection("users")
        .where("email", "==", request.email.toLowerCase())
        .limit(1)
        .get();

      if (userQuery.empty) {
        throw new Error(ERROR_CODES.INVALID_CREDENTIALS);
      }

      const user = UserModel.fromFirestore(userQuery.docs[0]);
      if (!user) {
        throw new Error(ERROR_CODES.USER_NOT_FOUND);
      }

      // Vérifications de sécurité avec gestion spéciale pour email non vérifié
      try {
        await this.performSecurityChecks(user, request.password, ipAddress, userAgent);
      } catch (error) {
        // Si l'erreur est EMAIL_NOT_VERIFIED, fournir une réponse détaillée
        if (error instanceof Error && error.message === ERROR_CODES.EMAIL_NOT_VERIFIED) {
          const userData = user.getData();
          
          // Log de l'échec de connexion pour email non vérifié
          await this.logSecurityEvent({
            type: "failed_login",
            userId: user.id!,
            ipAddress,
            userAgent,
            details: { 
              reason: "email_not_verified", 
              email: userData.email,
              lastVerificationSent: userData.emailVerificationSentAt 
            },
            riskLevel: "low",
          });

          // Vérifier si l'utilisateur peut demander un nouveau lien de vérification
          const canResend = await this.canRequestVerification(user.id!);
          
          // Utiliser la nouvelle classe d'erreur pour une réponse standardisée
          throw EmailVerificationErrors.emailNotVerifiedForLogin(
            userData.email,
            canResend,
            userData.emailVerificationSentAt,
            userData.emailVerificationAttempts
          );
        }
        
        // Re-lancer les autres erreurs
        throw error;
      }

      // Analyse des patterns de connexion
      const riskLevel = await this.analyzeLoginPattern(user.id!, ipAddress, userAgent);

      // Authentification 2FA si activée
      if (user.getData().twoFactorEnabled && !request.twoFactorCode) {
        await this.logSecurityEvent({
          type: "login",
          userId: user.id!,
          ipAddress,
          userAgent,
          details: { requires_2fa: true },
          riskLevel,
        });

        throw new Error(JSON.stringify({
          code: ERROR_CODES.TWO_FACTOR_REQUIRED,
          message: "Code d'authentification à deux facteurs requis",
        }));
      }

      if (user.getData().twoFactorEnabled && request.twoFactorCode) {
        if (!await this.verify2FACode(user.id!, request.twoFactorCode)) {
          await this.handleFailedLogin(user, ipAddress, userAgent, "invalid_2fa");
          throw new Error(ERROR_CODES.INVALID_2FA_CODE);
        }
      }

      // Vérification du mot de passe (simulée - en production utiliser Firebase Auth)
      if (!await this.verifyPassword(request.password, user.getData().hashedPassword)) {
        await this.handleFailedLogin(user, ipAddress, userAgent, "invalid_password");
        throw new Error(ERROR_CODES.INVALID_CREDENTIALS);
      }

      // Connexion réussie - réinitialiser les tentatives échouées
      user.resetFailedLoginAttempts();
      await this.saveUser(user);

      // Générer les tokens
      const tokens = this.generateTokens(user);

      // Créer la session
      const sessionId = await this.createSession(
        user,
        request.deviceInfo,
        ipAddress,
        userAgent
      );

      // Log de sécurité
      await this.logSecurityEvent({
        type: "login",
        userId: user.id!,
        ipAddress,
        userAgent,
        details: {
          successful: true,
          deviceInfo: request.deviceInfo,
          riskLevel,
        },
        riskLevel,
      });

      return {
        user: user.getData(),
        accessToken: tokens.accessToken,
        refreshToken: tokens.refreshToken,
        expiresIn: tokens.expiresIn,
        permissions: user.getData().permissions,
        sessionId,
      };
    } catch (error) {
      // Log des tentatives échouées
      await this.logSecurityEvent({
        type: "failed_login",
        userId: "unknown",
        ipAddress,
        userAgent,
        details: {
          email: request.email,
          error: error instanceof Error ? error.message : "unknown",
        },
        riskLevel: "medium",
      });

      // Handle JSON error messages (for backward compatibility)
      if (error instanceof Error && error.message.startsWith('{')) {
        try {
          const parsedError = JSON.parse(error.message);
          const customError = createError(
            parsedError.message || error.message,
            EmailVerificationErrors.getHttpStatusCode(parsedError.code),
            parsedError.code,
            parsedError.data
          );
          throw customError;
        } catch (parseError) {
          // If JSON parsing fails, throw original error
          throw error;
        }
      }

      throw error;
    }
  }

  // 🔒 VÉRIFICATIONS DE SÉCURITÉ
  private async performSecurityChecks(
    user: UserModel,
    password: string,
    ipAddress: string,
    userAgent: string
  ): Promise<void> {
    const userData = user.getData();

    // Vérifier le statut du compte
    if (userData.status !== UserStatus.ACTIVE) {
      const errorMap: Record<string, string> = {
        [UserStatus.SUSPENDED]: ERROR_CODES.ACCOUNT_SUSPENDED,
        [UserStatus.PENDING]: ERROR_CODES.EMAIL_NOT_VERIFIED,
        [UserStatus.blocked]: ERROR_CODES.ACCOUNT_LOCKED,
      };

      throw new Error(errorMap[userData.status] || ERROR_CODES.FORBIDDEN);
    }

    // Vérifier si le compte est verrouillé
    if (user.isAccountLocked()) {
      throw new Error(ERROR_CODES.ACCOUNT_LOCKED);
    }

    // Vérifier l'expiration du mot de passe
    if (user.isPasswordExpired()) {
      throw new Error(ERROR_CODES.PASSWORD_EXPIRED);
    }

    // Vérifier l'email
    if (!userData.emailVerified) {
      throw new Error(ERROR_CODES.EMAIL_NOT_VERIFIED);
    }
  }

  private async handleFailedLogin(
    user: UserModel,
    ipAddress: string,
    userAgent: string,
    reason: string
  ): Promise<void> {
    const lockResult = user.incrementFailedLoginAttempts();
    await this.saveUser(user);

    await this.logSecurityEvent({
      type: "failed_login",
      userId: user.id!,
      ipAddress,
      userAgent,
      details: {
        reason,
        attempts: user.getData().failedLoginAttempts,
        isLocked: lockResult.isLocked,
      },
      riskLevel: lockResult.isLocked ? "high" : "medium",
    });
  }

  private async verifyPassword(password: string, hashedPassword: string): Promise<boolean> {
    return await bcrypt.compare(password, hashedPassword);
  }

  async changePassword(
    userId: string,
    currentPassword: string,
    newPassword: string
  ): Promise<void> {
    // Récupérer l'utilisateur
    const userDoc = await db.collection("users").doc(userId).get();
    if (!userDoc.exists) {
      throw new Error(ERROR_CODES.USER_NOT_FOUND);
    }

    const user = UserModel.fromFirestore(userDoc);
    if (!user) {
      throw new Error(ERROR_CODES.USER_NOT_FOUND);
    }

    // Vérifier le mot de passe actuel
    if (!await this.verifyPassword(currentPassword, user.getData().hashedPassword)) {
      throw new Error(ERROR_CODES.INVALID_CREDENTIALS);
    }

    // Valider le nouveau mot de passe
    const passwordValidation = this.validatePasswordStrength(newPassword);
    if (!passwordValidation.isValid) {
      throw new Error(JSON.stringify({
        code: ERROR_CODES.WEAK_PASSWORD,
        errors: passwordValidation.errors,
      }));
    }
    const newHashedPassword = await this.hashPassword(newPassword);

    // Mettre à jour le modèle utilisateur
    user.update({
      hashedPassword: newHashedPassword,
      passwordChangedAt: new Date(),
      failedLoginAttempts: 0,
      accountLockedUntil: undefined,
    });

    await this.saveUser(user);

    // Invalider toutes les sessions actives (force re-login)
    await this.invalidateAllUserSessions(userId);

    // Log de sécurité
    await this.logSecurityEvent({
      type: "password_change",
      userId,
      ipAddress: "system",
      userAgent: "system",
      details: { initiatedByUser: true },
      riskLevel: "low",
    });
  }

  async forgotPassword(email: string, ipAddress: string): Promise<void> {
    // Rate limiting
    const rateLimitKey = `forgot_password_${email}`;
    if (!await this.checkRateLimit(rateLimitKey, DEFAULT_RATE_LIMITS.PASSWORD_RESET_PER_DAY, 24 * 60 * 60 * 1000)) {
      throw new Error(ERROR_CODES.RATE_LIMIT_EXCEEDED);
    }

    try {
      // Vérifier que l'utilisateur existe
      const userQuery = await db.collection("users")
        .where("email", "==", email.toLowerCase())
        .limit(1)
        .get();

      if (userQuery.empty) {
        // Ne pas révéler si l'email existe
        return;
      }
      const user = UserModel.fromFirestore(userQuery.docs[0]);
      const userId = user!.id!;
      // Générer un token de réinitialisation
      const resetToken = crypto.randomBytes(32).toString("hex");
      const hashedToken = createHash("sha256").update(resetToken).digest("hex");

      const tokenData: PasswordResetToken = {
        token: hashedToken,
        userId: userId,
        expiresAt: new Date(Date.now() + PASSWORD_RESET_EXPIRES_MINUTES * 60 * 1000),
        isUsed: false,
      };

      // Sauvegarder le token
      await db
        .collection("password_reset_tokens")
        .doc(hashedToken)
        .set(tokenData);

      // Log de sécurité
      await this.logSecurityEvent({
        type: "password_reset",
        userId: userId,
        ipAddress,
        userAgent: "system",
        details: { email, tokenGenerated: true },
        riskLevel: "medium",
      });
    } catch (error) {
      // Ne pas révéler si l'email existe ou non
      console.warn("Password reset attempt for non-existent email:", email);
    }
  }

  async resetPassword(token: string, newPassword: string, ipAddress: string): Promise<void> {
    // Valider le nouveau mot de passe
    const passwordValidation = this.validatePasswordStrength(newPassword);
    if (!passwordValidation.isValid) {
      throw new Error(JSON.stringify({
        code: ERROR_CODES.WEAK_PASSWORD,
        errors: passwordValidation.errors,
      }));
    }

    // Hasher le token pour la recherche
    const hashedToken = createHash("sha256").update(token).digest("hex");

    // Récupérer le token de réinitialisation
    const tokenDoc = await db
      .collection("password_reset_tokens")
      .doc(hashedToken)
      .get();

    if (!tokenDoc.exists) {
      throw new Error(ERROR_CODES.INVALID_TOKEN);
    }

    const tokenData = tokenDoc.data() as PasswordResetToken;

    // Vérifier l'expiration et l'utilisation
    if (tokenData.expiresAt < new Date() || tokenData.isUsed) {
      throw new Error(ERROR_CODES.INVALID_TOKEN);
    }

    // Récupérer l'utilisateur
    const userDoc = await db.collection("users").doc(tokenData.userId).get();
    if (!userDoc.exists) {
      throw new Error(ERROR_CODES.USER_NOT_FOUND);
    }

    const user = UserModel.fromFirestore(userDoc);
    if (!user) {
      throw new Error(ERROR_CODES.USER_NOT_FOUND);
    }

    // Hasher le nouveau mot de passe
    const newHashedPassword = await this.hashPassword(newPassword);

    // Mettre à jour l'utilisateur
    user.update({
      hashedPassword: newHashedPassword,
      passwordChangedAt: new Date(),
      mustChangePassword: false,
      failedLoginAttempts: 0,
      accountLockedUntil: undefined,
    });

    await this.saveUser(user);

    // Marquer le token comme utilisé
    await db
      .collection("password_reset_tokens")
      .doc(hashedToken)
      .update({ isUsed: true });

    // Invalider toutes les sessions
    await this.invalidateAllUserSessions(tokenData.userId);

    // Log de sécurité
    await this.logSecurityEvent({
      type: "password_reset",
      userId: tokenData.userId,
      ipAddress,
      userAgent: "system",
      details: { completed: true, tokenUsed: hashedToken.substring(0, 8) },
      riskLevel: "medium",
    });
  }

  // 🔐 AUTHENTIFICATION À DEUX FACTEURS (2FA)
  async setup2FA(userId: string): Promise<TwoFactorSetup> {
    const userDoc = await db.collection("users").doc(userId).get();
    if (!userDoc.exists) {
      throw new Error(ERROR_CODES.USER_NOT_FOUND);
    }

    const user = UserModel.fromFirestore(userDoc);
    if (!user) {
      throw new Error(ERROR_CODES.USER_NOT_FOUND);
    }

    // Générer le secret 2FA
    const secret = speakeasy.generateSecret({
      name: `Attendance-X (${user.getData().email})`,
      issuer: "Attendance-X",
      length: 32,
    });

    // Générer les codes de sauvegarde
    const backupCodes = Array.from({ length: 8 }, () =>
      crypto.randomBytes(4).toString("hex").toUpperCase()
    );

    // Sauvegarder temporairement (non activé jusqu'à vérification)
    await db
      .collection("two_factor_setup")
      .doc(userId)
      .set({
        secret: secret.base32,
        backupCodes,
        createdAt: new Date(),
        isVerified: false,
      });

    return {
      secret: secret.base32!,
      qrCodeUrl: secret.otpauth_url!,
      backupCodes,
    };
  }

  async verify2FASetup(userId: string, code: string): Promise<void> {
    const setupDoc = await db
      .collection("two_factor_setup")
      .doc(userId)
      .get();

    if (!setupDoc.exists) {
      throw new Error(ERROR_CODES.INVALID_TOKEN);
    }

    const setupData = setupDoc.data()!;

    // Vérifier le code
    const verified = speakeasy.totp.verify({
      secret: setupData.secret,
      encoding: "base32",
      token: code,
      window: 2, // Tolérance de ±2 périodes (60 secondes)
    });

    if (!verified) {
      throw new Error(ERROR_CODES.INVALID_2FA_CODE);
    }

    // Activer 2FA pour l'utilisateur
    const userDoc = await db.collection("users").doc(userId).get();
    const user = UserModel.fromFirestore(userDoc);
    if (!user) {
      throw new Error(ERROR_CODES.USER_NOT_FOUND);
    }

    user.update({
      twoFactorEnabled: true,
      twoFactorSecret: setupData.secret,
      twoFactorBackupCodes: setupData.backupCodes,
    });

    await this.saveUser(user);

    // Nettoyer la configuration temporaire
    await db.collection("two_factor_setup").doc(userId).delete();

    // Log de sécurité
    await this.logSecurityEvent({
      type: "security_setting_change",
      userId,
      ipAddress: "system",
      userAgent: "system",
      details: { action: "2fa_enabled" },
      riskLevel: "low",
    });
  }

  async verify2FACode(userId: string, code: string): Promise<boolean> {
    const userDoc = await db.collection("users").doc(userId).get();
    if (!userDoc.exists) {
      return false;
    }

    const user = UserModel.fromFirestore(userDoc);
    if (!user || !user.getData().twoFactorEnabled) {
      return false;
    }

    const userData = user.getData();

    // Vérifier le code TOTP
    const verified = speakeasy.totp.verify({
      secret: userData.twoFactorSecret!,
      encoding: "base32",
      token: code,
      window: 2,
    });

    if (verified) {
      return true;
    }

    // Vérifier les codes de sauvegarde
    if (userData.twoFactorBackupCodes?.includes(code)) {
      // Retirer le code de sauvegarde utilisé
      const updatedBackupCodes = userData.twoFactorBackupCodes.filter((c) => c !== code);
      user.update({ twoFactorBackupCodes: updatedBackupCodes });
      await this.saveUser(user);

      await this.logSecurityEvent({
        type: "backup_code_used",
        userId,
        ipAddress: "system",
        userAgent: "system",
        details: { codesRemaining: updatedBackupCodes.length },
        riskLevel: "medium",
      });

      return true;
    }

    return false;
  }

  async disable2FA(userId: string, password: string): Promise<void> {
    const userDoc = await db.collection("users").doc(userId).get();
    const user = UserModel.fromFirestore(userDoc);
    if (!user) {
      throw new Error(ERROR_CODES.USER_NOT_FOUND);
    }

    // Vérifier le mot de passe
    if (!await this.verifyPassword(password, user.getData().hashedPassword)) {
      throw new Error(ERROR_CODES.INVALID_CREDENTIALS);
    }

    // Désactiver 2FA
    user.update({
      twoFactorEnabled: false,
      twoFactorSecret: undefined,
      twoFactorBackupCodes: undefined,
    });

    await this.saveUser(user);

    // Log de sécurité
    await this.logSecurityEvent({
      type: "security_setting_change",
      userId,
      ipAddress: "system",
      userAgent: "system",
      details: { action: "2fa_disabled" },
      riskLevel: "medium",
    });
  }

  // 🎫 GESTION DES SESSIONS ET TOKENS
  async refreshToken(refreshToken: string): Promise<AuthTokens> {
    try {
      const decoded = await this.verifyRefreshToken(refreshToken);

      // Vérifier que la session existe et est active
      const sessionDoc = await db
        .collection("user_sessions")
        .doc(decoded.sessionId)
        .get();

      if (!sessionDoc.exists || !sessionDoc.data()?.isActive) {
        throw new Error(ERROR_CODES.SESSION_EXPIRED);
      }

      // Récupérer l'utilisateur
      const userDoc = await db.collection("users").doc(decoded.userId).get();
      if (!userDoc.exists) {
        throw new Error(ERROR_CODES.USER_NOT_FOUND);
      }

      const user = UserModel.fromFirestore(userDoc);
      if (!user) {
        throw new Error(ERROR_CODES.USER_NOT_FOUND);
      }

      // Générer de nouveaux tokens
      const tokens = this.generateTokens(user);

      // Mettre à jour l'activité de la session
      await this.updateSessionActivity(decoded.sessionId);

      return tokens;
    } catch (error) {
      throw new Error(ERROR_CODES.INVALID_TOKEN);
    }
  }

  async logout(sessionId: string, userId?: string): Promise<void> {
    await db
      .collection("user_sessions")
      .doc(sessionId)
      .update({
        isActive: false,
        loggedOutAt: FieldValue.serverTimestamp(),
      });

    // Log security event if userId is provided
    if (userId) {
      await this.logSecurityEvent({
        type: "logout",
        userId,
        ipAddress: "unknown",
        userAgent: "unknown",
        details: { sessionId },
        riskLevel: "low",
      });
    }
  }

  async logoutAllSessions(userId: string): Promise<void> {
    await this.invalidateAllUserSessions(userId);
  }

  async invalidateAllUserSessions(userId: string): Promise<void> {
    const sessionsQuery = await db
      .collection("user_sessions")
      .where("userId", "==", userId)
      .where("isActive", "==", true)
      .get();

    const batch = db.batch();
    sessionsQuery.docs.forEach((doc) => {
      batch.update(doc.ref, {
        isActive: false,
        invalidatedAt: FieldValue.serverTimestamp(),
      });
    });

    await batch.commit();
  }

  // 📧 EMAIL VERIFICATION METHODS

  /**
   * Send email verification with rate limiting
   * Requirements: 3.1, 5.1, 5.3
   */
  async sendEmailVerification(userId: string, ipAddress?: string, userAgent?: string): Promise<void> {
    try {
      // Get user
      const userDoc = await db.collection("users").doc(userId).get();
      if (!userDoc.exists) {
        throw new Error(ERROR_CODES.USER_NOT_FOUND);
      }

      const user = UserModel.fromFirestore(userDoc);
      if (!user) {
        throw new Error(ERROR_CODES.USER_NOT_FOUND);
      }

      const userData = user.getData();

      // Check if email is already verified
      if (userData.emailVerified) {
        throw EmailVerificationErrors.emailAlreadyVerified(userData.email);
      }

      // Check rate limiting for email sending (3 per hour per email)
      const rateLimitResult = await VerificationRateLimitUtils.checkEmailSendingRateLimit(
        userData.email,
        ipAddress || "unknown"
      );

      if (!rateLimitResult.allowed) {
        const errorResponse = VerificationRateLimitUtils.generateRateLimitErrorResponse(
          rateLimitResult,
          'email_sending'
        );
        
        // Log rate limit exceeded
        await this.logSecurityEvent({
          type: "failed_login",
          userId,
          ipAddress: ipAddress || "unknown",
          userAgent: userAgent || "unknown",
          details: {
            action: "email_verification_rate_limit_exceeded",
            email: userData.email,
            remaining: rateLimitResult.remaining,
            resetTime: rateLimitResult.resetTime
          },
          riskLevel: "medium"
        });

        const customError = createError(
          errorResponse.message,
          429,
          errorResponse.error,
          errorResponse.data
        );
        throw customError;
      }

      // Invalidate any existing tokens for this user
      await EmailVerificationTokenUtils.invalidateAllTokensForUser(userId);

      // Create new verification token
      const { model: tokenModel, rawToken } = EmailVerificationTokenModel.createToken(
        userId,
        ipAddress,
        userAgent
      );

      // Save token to database
      await EmailVerificationTokenUtils.saveToken(tokenModel);

      // Send verification email
      const emailResult = await emailVerificationService.sendEmailVerification({
        userId,
        userName: userData.firstName || userData.email,
        email: userData.email,
        token: rawToken,
        expirationHours: 24
      });

      if (!emailResult.success) {
        throw EmailVerificationErrors.emailVerificationSendFailed(
          userData.email, 
          emailResult.error
        );
      }

      // Update user verification tracking (using updatedAt as a proxy for tracking)
      user.update({
        updatedAt: new Date()
      });

      await this.saveUser(user);

      // Log security event
      await this.logSecurityEvent({
        type: "security_setting_change",
        userId,
        ipAddress: ipAddress || "unknown",
        userAgent: userAgent || "unknown",
        details: {
          action: "email_verification_sent",
          notificationId: emailResult.notificationId
        },
        riskLevel: "low"
      });

      logger.info('Email verification sent successfully', {
        userId,
        email: userData.email,
        notificationId: emailResult.notificationId
      });

    } catch (error) {
      logger.error('Failed to send email verification', {
        userId,
        error: error instanceof Error ? error.message : String(error)
      });
      throw error;
    }
  }

  /**
   * Verify email with token validation
   * Requirements: 3.2, 3.3, 3.7
   */
  async verifyEmail(token: string, ipAddress?: string, userAgent?: string): Promise<void> {
    try {
      // Check rate limiting for verification attempts (10 per hour per IP)
      const rateLimitResult = await VerificationRateLimitUtils.checkVerificationAttemptsRateLimit(
        ipAddress || "unknown",
        userAgent
      );

      if (!rateLimitResult.allowed) {
        const errorResponse = VerificationRateLimitUtils.generateRateLimitErrorResponse(
          rateLimitResult,
          'verification_attempts'
        );
        
        // Log rate limit exceeded
        logger.warn('Email verification rate limit exceeded', {
          ipAddress: ipAddress || "unknown",
          userAgent,
          remaining: rateLimitResult.remaining,
          resetTime: rateLimitResult.resetTime
        });

        const customError = createError(
          errorResponse.message,
          429,
          errorResponse.error,
          errorResponse.data
        );
        throw customError;
      }

      // Hash the token for lookup
      const hashedToken = EmailVerificationTokenModel.hashToken(token);

      // Get token from database
      const tokenModel = await EmailVerificationTokenUtils.getTokenByHash(hashedToken);
      if (!tokenModel) {
        throw EmailVerificationErrors.invalidVerificationToken();
      }

      const userId = tokenModel.getUserId();

      // Get user first to have email for error messages
      const userDoc = await db.collection("users").doc(userId).get();
      if (!userDoc.exists) {
        throw new Error(ERROR_CODES.USER_NOT_FOUND);
      }

      const user = UserModel.fromFirestore(userDoc);
      if (!user) {
        throw new Error(ERROR_CODES.USER_NOT_FOUND);
      }

      const userData = user.getData();

      // Check if email is already verified
      if (userData.emailVerified) {
        throw EmailVerificationErrors.emailAlreadyVerified(userData.email);
      }

      // Check if token is valid (not used and not expired)
      if (!tokenModel.isValid()) {
        if (tokenModel.isExpired()) {
          throw EmailVerificationErrors.verificationTokenExpired(userData.email);
        }
        if (tokenModel.getIsUsed()) {
          throw EmailVerificationErrors.verificationTokenUsed(userData.email);
        }
        throw EmailVerificationErrors.invalidVerificationToken(userData.email);
      }

      // Mark token as used
      tokenModel.markAsUsed();
      await EmailVerificationTokenUtils.updateToken(tokenModel.id, tokenModel.toFirestore());

      // Update user status to ACTIVE and mark email as verified
      user.update({
        status: UserStatus.ACTIVE,
        emailVerified: true
      });

      await this.saveUser(user);

      // Invalidate any remaining tokens for this user
      await EmailVerificationTokenUtils.invalidateAllTokensForUser(userId);

      // Log security event
      await this.logSecurityEvent({
        type: "security_setting_change",
        userId,
        ipAddress: ipAddress || "unknown",
        userAgent: userAgent || "unknown",
        details: {
          action: "email_verified",
          tokenId: tokenModel.id
        },
        riskLevel: "low"
      });

      logger.info('Email verified successfully', {
        userId,
        email: userData.email,
        tokenId: tokenModel.id
      });

    } catch (error) {
      logger.error('Failed to verify email', {
        error: error instanceof Error ? error.message : String(error)
      });
      throw error;
    }
  }

  /**
   * Resend email verification with duplicate prevention
   * Requirements: 5.1, 5.4, 5.5
   */
  async resendEmailVerification(email: string, ipAddress?: string, userAgent?: string): Promise<void> {
    try {
      // Get user by email
      const userQuery = await db.collection("users")
        .where("email", "==", email.toLowerCase())
        .limit(1)
        .get();

      if (userQuery.empty) {
        // Don't reveal if email exists or not for security
        return;
      }

      const user = UserModel.fromFirestore(userQuery.docs[0]);
      if (!user) {
        return;
      }

      const userId = user.id!;
      const userData = user.getData();

      // Check if email is already verified
      if (userData.emailVerified) {
        throw EmailVerificationErrors.emailAlreadyVerified(userData.email);
      }

      // Check combined rate limiting (email + IP)
      const rateLimitCheck = await VerificationRateLimitUtils.checkResendRateLimit(
        userData.email,
        ipAddress || "unknown",
        userAgent
      );

      if (!rateLimitCheck.allowed) {
        const errorResponse = VerificationRateLimitUtils.generateMultipleRateLimitErrorResponse(
          rateLimitCheck.emailLimit,
          rateLimitCheck.ipLimit
        );
        
        // Log rate limit exceeded
        await this.logSecurityEvent({
          type: "failed_login",
          userId,
          ipAddress: ipAddress || "unknown",
          userAgent: userAgent || "unknown",
          details: {
            action: "resend_verification_rate_limit_exceeded",
            email: userData.email,
            emailLimitRemaining: rateLimitCheck.emailLimit.remaining,
            ipLimitRemaining: rateLimitCheck.ipLimit.remaining,
            mostRestrictive: !rateLimitCheck.emailLimit.allowed ? 'email' : 'ip'
          },
          riskLevel: "medium"
        });

        const customError = createError(
          errorResponse.message,
          429,
          errorResponse.error,
          errorResponse.data
        );
        throw customError;
      }

      // Use the main sendEmailVerification method
      await this.sendEmailVerification(userId, ipAddress, userAgent);

      logger.info('Email verification resent successfully', {
        userId,
        email: userData.email
      });

    } catch (error) {
      logger.error('Failed to resend email verification', {
        email,
        error: error instanceof Error ? error.message : String(error)
      });
      throw error;
    }
  }

  /**
   * Check if user can request verification (rate limit checking)
   * Requirements: 5.1, 5.3
   */
  async canRequestVerification(userId: string): Promise<boolean> {
    try {
      const maxTokensPerHour = 3; // As per requirements
      const result = await EmailVerificationTokenUtils.canUserRequestToken(userId, maxTokensPerHour);

      return result.canRequest;
    } catch (error) {
      logger.error('Failed to check verification request eligibility', {
        userId,
        error: error instanceof Error ? error.message : String(error)
      });
      return false;
    }
  }

  /**
   * Clean up expired tokens for maintenance
   * Requirements: 5.5
   */
  async cleanupExpiredTokens(): Promise<number> {
    try {
      const deletedCount = await EmailVerificationTokenUtils.cleanupExpiredTokens();

      logger.info('Cleaned up expired verification tokens', {
        deletedCount
      });

      return deletedCount;
    } catch (error) {
      logger.error('Failed to cleanup expired tokens', {
        error: error instanceof Error ? error.message : String(error)
      });
      return 0;
    }
  }

  /**
   * Validate session
   */
  async validateSession(sessionId: string, userId: string): Promise<SessionData | null> {
    try {
      const sessionDoc = await db
        .collection("user_sessions")
        .doc(sessionId)
        .get();

      if (!sessionDoc.exists) {
        return null;
      }

      const sessionData = sessionDoc.data() as SessionData;

      // Check if session belongs to user and is active
      if (sessionData.userId !== userId || !sessionData.isActive) {
        return null;
      }

      // Update last activity
      await this.updateSessionActivity(sessionId);

      return sessionData;
    } catch (error) {
      logger.error('Failed to validate session', {
        sessionId,
        userId,
        error: error instanceof Error ? error.message : String(error)
      });
      return null;
    }
  }

  /**
   * Get security metrics for a user
   */
  async getSecurityMetrics(userId: string): Promise<{
    activeSessions: number;
    recentLogins: number;
    failedAttempts: number;
    securityEvents: number;
  }> {
    try {
      const [activeSessions, recentLogins, failedAttempts, securityEvents] = await Promise.all([
        // Active sessions
        db.collection("user_sessions")
          .where("userId", "==", userId)
          .where("isActive", "==", true)
          .get()
          .then(snapshot => snapshot.size),

        // Recent logins (last 7 days)
        db.collection("security_events")
          .where("userId", "==", userId)
          .where("type", "==", "login")
          .where("timestamp", ">", new Date(Date.now() - 7 * 24 * 60 * 60 * 1000))
          .get()
          .then(snapshot => snapshot.size),

        // Failed attempts (last 24 hours)
        db.collection("security_events")
          .where("userId", "==", userId)
          .where("type", "==", "failed_login")
          .where("timestamp", ">", new Date(Date.now() - 24 * 60 * 60 * 1000))
          .get()
          .then(snapshot => snapshot.size),

        // Total security events (last 30 days)
        db.collection("security_events")
          .where("userId", "==", userId)
          .where("timestamp", ">", new Date(Date.now() - 30 * 24 * 60 * 60 * 1000))
          .get()
          .then(snapshot => snapshot.size)
      ]);

      return {
        activeSessions,
        recentLogins,
        failedAttempts,
        securityEvents
      };
    } catch (error) {
      logger.error('Failed to get security metrics', {
        userId,
        error: error instanceof Error ? error.message : String(error)
      });
      return {
        activeSessions: 0,
        recentLogins: 0,
        failedAttempts: 0,
        securityEvents: 0
      };
    }
  }

  /**
   * Check if user has permission
   */
  async hasPermission(userId: string, permission: string): Promise<boolean> {
    try {
      const userDoc = await db.collection("users").doc(userId).get();
      if (!userDoc.exists) {
        return false;
      }

      const user = UserModel.fromFirestore(userDoc);
      if (!user) {
        return false;
      }

      const userData = user.getData();

      // Check if user has the specific permission
      if (userData.permissions && userData.permissions[permission]) {
        return true;
      }

      // Check role-based permissions (basic implementation)
      const rolePermissions: Record<string, string[]> = {
        'admin': ['*'], // Admin has all permissions
        'manager': [
          'manage_users',
          'manage_events',
          'validate_attendances',
          'validate_team_attendances',
          'generate_all_reports',
          'generate_event_reports',
          'generate_team_reports',
          'export_event_data',
          'send_bulk_notifications',
          'upload_files',
          'access_all_files',
          'delete_any_file'
        ],
        'supervisor': [
          'validate_attendances',
          'validate_team_attendances',
          'generate_team_reports',
          'view_all_events',
          'upload_files'
        ],
        'user': [
          'create_events',
          'edit_events',
          'upload_files'
        ]
      };

      const userRole = userData.role;
      const allowedPermissions = rolePermissions[userRole] || [];

      // Check if user role has all permissions (admin)
      if (allowedPermissions.includes('*')) {
        return true;
      }

      // Check if user role has the specific permission
      return allowedPermissions.includes(permission);

    } catch (error) {
      logger.error('Failed to check user permission', {
        userId,
        permission,
        error: error instanceof Error ? error.message : String(error)
      });
      return false;
    }
  }

  // 🛠️ UTILITAIRES PRIVÉS
  private async saveUser(user: UserModel): Promise<void> {
    await user.validate();
    await db
      .collection("users")
      .doc(user.id!)
      .set(user.toFirestore(), { merge: true });
  }

  private async getActiveSessionsCount(): Promise<number> {
    const active = await collections.user_sessions
      .where('isActive', '==', true)
      .get();
    return active.size;
  }

  private async getTodayLoginsCount(): Promise<number> {
    const today = new Date();
    today.setHours(0, 0, 0, 0);
    const logins = await collections.auditLogs
      .where('action', '==', 'login')
      .where('createdAt', '>=', today)
      .get();
    return logins.size;
  }

  private async getPendingVerificationsCount(): Promise<number> {
    const pending = await collections.users
      .where('emailVerified', '==', false)
      .where('status', '==', UserStatus.PENDING)
      .get();
    return pending.size;
  }

  private async getFailedLoginsCount(): Promise<number> {
    const oneHourAgo = new Date(Date.now() - 60 * 60 * 1000);
    const failed = await collections.auditLogs
      .where('action', '==', 'login_failed')
      .where('createdAt', '>=', oneHourAgo)
      .get();
    return failed.size;
  }
}

// 🏭 EXPORT DE L'INSTANCE SINGLETON
export const authService = new AuthService();<|MERGE_RESOLUTION|>--- conflicted
+++ resolved
@@ -154,10 +154,6 @@
 
       // Test service email - vérifier que le service est disponible
       try {
-<<<<<<< HEAD
-        // Vérifier que le service de notification est initialisé
-=======
->>>>>>> b5633f95
         if (notificationService) {
           checks.email = true;
         }
@@ -261,64 +257,6 @@
     }
   }
 
-<<<<<<< HEAD
-  /**
-   * Inscription par email uniquement (invitation)
-   *//*
-async registerByEmail(
-  email: string, 
-  organizationCode?: string, 
-  ipAddress?: string
-): Promise<RegisterByEmailResponse> {
-  try {
-    // 1. Vérifier si l'email existe
-    const existingUser = await userService.getUserByEmail(email);
-    if (existingUser) {
-      throw new Error('Un compte avec cet email existe déjà');
-    }
- 
-    // 2. Valider le code organisation si fourni
-    if (organizationCode) {
-      const isValidOrg = await this.validateOrganizationCode(organizationCode);
-      if (!isValidOrg) {
-        throw new Error('Code organisation invalide');
-      }
-    }
- 
-    // 3. Créer invitation
-    const invitationId = generateInvitationToken();
-    const expiresAt = new Date(Date.now() + 7 * 24 * 60 * 60 * 1000); // 7 jours
- 
-    const invitation = {
-      id: invitationId,
-      email,
-      organizationCode,
-      status: 'pending',
-      createdAt: new Date(),
-      expiresAt,
-      ipAddress
-    };
- 
-    await this.storeInvitation(invitation);
- 
-    // 4. Envoyer email d'invitation
-    await notificationService.sendRegistrationInvitation(email, invitationId);
- 
-    return {
-      invitationId,
-      email,
-      expiresAt,
-      message: 'Invitation envoyée'
-    };
- 
-  } catch (error) {
-    logger.error('Email registration error:', error);
-    throw error;
-  }
-}*/
-
-=======
->>>>>>> b5633f95
   // 🛡️ GESTION DES RATE LIMITS
   private async checkRateLimit(key: string, limit: number, windowMs: number): Promise<boolean> {
     const now = Date.now();
