--- conflicted
+++ resolved
@@ -7,11 +7,7 @@
   isProduction: process.env.APP_ENV === "production",
   isDevelopment: process.env.APP_ENV === "development",
   isTest: process.env.APP_ENV === "test",
-<<<<<<< HEAD
-  port: 5001, // Port fixe pour Firebase Functions
-=======
   port: 5001,
->>>>>>> b5633f95
   logLevel: process.env.LOG_LEVEL || "info",
   region: process.env.FUNCTIONS_REGION || "us-central1",
 };
