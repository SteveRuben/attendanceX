--- conflicted
+++ resolved
@@ -1,40 +1,4 @@
 {
-<<<<<<< HEAD
-  "compilerOptions": {
-    "target": "ES2020",
-    "useDefineForClassFields": true,
-    "lib": ["ES2020", "DOM", "DOM.Iterable"],
-    "module": "ESNext",
-    "skipLibCheck": true,
-    "moduleResolution": "bundler",
-    "allowImportingTsExtensions": true,
-    "resolveJsonModule": true,
-    "isolatedModules": true,
-    "noEmit": true,
-    "jsx": "react-jsx",
-    "strict": true,
-    "noUnusedLocals": true,
-    "noUnusedParameters": true,
-    "noFallthroughCasesInSwitch": true,
-    "baseUrl": ".",
-    "paths": {
-      "@/*": ["src/*"],
-      "@/components/*": ["src/components/*"],
-      "@/pages/*": ["src/pages/*"],
-      "@/services/*": ["src/services/*"],
-      "@/hooks/*": ["src/hooks/*"],
-      "@/context/*": ["src/context/*"],
-      "@/utils/*": ["src/utils/*"],
-      "@/types/*": ["../shared/types/*"],
-      "@/constants/*": ["../shared/constants/*"]
-    }
-  },
-  "include": ["src", "../shared/types"],
-  "files": [],
-  "references": [
-    { "path": "./tsconfig.app.json" },
-    { "path": "./tsconfig.node.json" }
-=======
   "files": [],
   "references": [
     {
@@ -43,6 +7,5 @@
     {
       "path": "./tsconfig.node.json"
     }
->>>>>>> b5633f95
   ]
 }