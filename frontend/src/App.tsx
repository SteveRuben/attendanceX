// src/App.tsx - Version moderne avec nouveau layout et dashboard
import { useEffect, Suspense, lazy } from 'react';
import { Routes, Route, Navigate } from 'react-router-dom';
import { ToastContainer } from 'react-toastify';
import 'react-toastify/dist/ReactToastify.css';

import { AuthProvider } from '@/hooks/use-auth';
import AppLayout from '@/components/layout/AppLayout';
import ProtectedRoute from '@/components/auth/ProtectedRoute';
import { Loader2 } from 'lucide-react';

// Lazy-loaded pages - Public
const Landing = lazy(() => import('@/pages/Landing/Landing'));
const Features = lazy(() => import('@/pages/Features/Features'));
const Pricing = lazy(() => import('@/pages/Pricing/Pricing'));
const Contact = lazy(() => import('@/pages/Contact/Contact'));
const FAQ = lazy(() => import('@/pages/FAQ/FAQ'));

// Auth pages
const Login = lazy(() => import('@/pages/auth/Login'));
const Register = lazy(() => import('@/pages/auth/Register'));
const ForgotPassword = lazy(() => import('@/pages/auth/ForgotPassword'));
const ResetPassword = lazy(() => import('@/pages/auth/ResetPassword'));
<<<<<<< HEAD
=======
const VerifyEmail = lazy(() => import('@/pages/auth/VerifyEmail'));
>>>>>>> b5633f95

// Protected pages
const Dashboard = lazy(() => import('@/pages/Dashboard/Dashboard'));
const EventsList = lazy(() => import('@/pages/Events/EventsList'));
const EventDetails = lazy(() => import('@/pages/Events/EventDetails'));
const CreateEvent = lazy(() => import('@/pages/Events/CreateEvent'));
const EditEvent = lazy(() => import('@/pages/Events/EditEvent'));
const MarkAttendance = lazy(() => import('@/pages/Attendance/MarkAttendance'));
const AttendanceList = lazy(() => import('@/pages/Attendance/AttendanceList'));
const UsersList = lazy(() => import('@/pages/Users/UsersList'));
const UserProfile = lazy(() => import('@/pages/Users/UserProfile'));
const UserSettings = lazy(() => import('@/pages/Users/UserSettings'));
const ReportsList = lazy(() => import('@/pages/Reports/ReportsList'));
const NotificationCenter = lazy(() => import('@/pages/Notifications/NotificationCenter'));
const AdminDashboard = lazy(() => import('@/pages/Admin/Dashboard'));
<<<<<<< HEAD

// ML/Analytics pages
const MLDashboard = lazy(() => import('@/pages/Analytics/MLDashboard'));
const PredictionsPage = lazy(() => import('@/pages/Analytics/PredictionsPage'));

// Error pages
const NotFound = lazy(() => import('@/pages/ErrorPages/NotFound'));
const Unauthorized = lazy(() => import('@/pages/ErrorPages/Unauthorized'));

// Loading component
const LoadingSpinner = () => (
  <div className="min-h-screen flex items-center justify-center bg-background">
    <div className="text-center">
      <Loader2 className="w-8 h-8 animate-spin text-primary mx-auto mb-4" />
      <p className="text-muted-foreground">Chargement...</p>
    </div>
  </div>
);

=======

// ML/Analytics pages
const MLDashboard = lazy(() => import('@/pages/Analytics/MLDashboard'));
const PredictionsPage = lazy(() => import('@/pages/Analytics/PredictionsPage'));

// System pages
const Status = lazy(() => import('@/pages/System/Status'));
const ApiReference = lazy(() => import('@/pages/System/ApiReference'));

// Error pages
const NotFound = lazy(() => import('@/pages/ErrorPages/NotFound'));
const Unauthorized = lazy(() => import('@/pages/ErrorPages/Unauthorized'));

// Loading component
const LoadingSpinner = () => (
  <div className="min-h-screen flex items-center justify-center bg-background">
    <div className="text-center">
      <Loader2 className="w-8 h-8 animate-spin text-primary mx-auto mb-4" />
      <p className="text-muted-foreground">Chargement...</p>
    </div>
  </div>
);

>>>>>>> b5633f95
const App = () => {
  return (
    <AuthProvider>
      <div className="min-h-screen bg-background">
        <Suspense fallback={<LoadingSpinner />}>
          <Routes>
            {/* Public Routes */}
            <Route path="/" element={<Landing />} />
            <Route path="/features" element={<Features />} />
            <Route path="/pricing" element={<Pricing />} />
            <Route path="/contact" element={<Contact />} />
            <Route path="/faq" element={<FAQ />} />
            
            {/* Auth Routes */}
            <Route path="/login" element={<Login />} />
            <Route path="/register" element={<Register />} />
            <Route path="/forgot-password" element={<ForgotPassword />} />
            <Route path="/reset-password" element={<ResetPassword />} />
<<<<<<< HEAD
=======
            <Route path="/verify-email" element={<VerifyEmail />} />
>>>>>>> b5633f95
            
            {/* Protected Routes with Layout */}
            <Route path="/dashboard" element={
              <ProtectedRoute>
                <AppLayout>
                  <Dashboard />
                </AppLayout>
              </ProtectedRoute>
            } />
            
            <Route path="/events" element={
              <ProtectedRoute>
                <AppLayout>
                  <EventsList />
                </AppLayout>
              </ProtectedRoute>
            } />
            
            <Route path="/events/:id" element={
              <ProtectedRoute>
                <AppLayout>
                  <EventDetails />
                </AppLayout>
              </ProtectedRoute>
            } />
            
            <Route path="/events/create" element={
              <ProtectedRoute requiredPermissions={['create_events']}>
                <AppLayout>
                  <CreateEvent />
                </AppLayout>
              </ProtectedRoute>
            } />
            
            <Route path="/events/:id/edit" element={
              <ProtectedRoute requiredPermissions={['create_events']}>
                <AppLayout>
                  <EditEvent />
                </AppLayout>
              </ProtectedRoute>
            } />
            
            <Route path="/attendances" element={
              <ProtectedRoute>
                <AppLayout>
                  <AttendanceList />
                </AppLayout>
              </ProtectedRoute>
            } />
            
            <Route path="/attendances/mark/:eventId" element={
              <ProtectedRoute>
                <AppLayout>
                  <MarkAttendance />
                </AppLayout>
              </ProtectedRoute>
            } />
            
            <Route path="/users" element={
              <ProtectedRoute requiredPermissions={['manage_users']}>
                <AppLayout>
                  <UsersList />
                </AppLayout>
              </ProtectedRoute>
            } />
            
            <Route path="/users/:id" element={
              <ProtectedRoute>
                <AppLayout>
                  <UserProfile />
                </AppLayout>
              </ProtectedRoute>
            } />
            
            <Route path="/profile" element={
              <ProtectedRoute>
                <AppLayout>
                  <UserProfile />
                </AppLayout>
              </ProtectedRoute>
            } />
            
            <Route path="/settings" element={
              <ProtectedRoute>
                <AppLayout>
                  <UserSettings />
                </AppLayout>
              </ProtectedRoute>
            } />
            
            <Route path="/reports" element={
              <ProtectedRoute requiredPermissions={['view_reports']}>
                <AppLayout>
                  <ReportsList />
                </AppLayout>
              </ProtectedRoute>
            } />
            
            <Route path="/notifications" element={
              <ProtectedRoute>
                <AppLayout>
                  <NotificationCenter />
                </AppLayout>
              </ProtectedRoute>
            } />
            
            <Route path="/admin" element={
              <ProtectedRoute requiredRoles={['admin', 'super_admin']}>
                <AppLayout>
                  <AdminDashboard />
                </AppLayout>
              </ProtectedRoute>
            } />
            
            {/* ML/Analytics Routes */}
            <Route path="/analytics" element={
              <ProtectedRoute requiredPermissions={['view_reports']}>
                <AppLayout>
                  <MLDashboard />
                </AppLayout>
              </ProtectedRoute>
            } />
            
            <Route path="/predictions" element={
              <ProtectedRoute requiredPermissions={['view_reports']}>
                <AppLayout>
                  <PredictionsPage />
                </AppLayout>
              </ProtectedRoute>
            } />
            
<<<<<<< HEAD
=======
            {/* System Routes */}
            <Route path="/system/status" element={
              <ProtectedRoute requiredRoles={['admin', 'super_admin']}>
                <AppLayout>
                  <Status />
                </AppLayout>
              </ProtectedRoute>
            } />
            
            <Route path="/system/api-reference" element={
              <ProtectedRoute>
                <AppLayout>
                  <ApiReference />
                </AppLayout>
              </ProtectedRoute>
            } />
            
>>>>>>> b5633f95
            {/* Error Routes */}
            <Route path="/unauthorized" element={<Unauthorized />} />
            <Route path="*" element={<NotFound />} />
          </Routes>
        </Suspense>
        
        <ToastContainer
          position="top-right"
          autoClose={5000}
          hideProgressBar={false}
          newestOnTop
          closeOnClick
          rtl={false}
          pauseOnFocusLoss
          draggable
          pauseOnHover
          theme="light"
          className="!z-[9999]"
        />
      </div>
    </AuthProvider>
  );
};

export default App;<|MERGE_RESOLUTION|>--- conflicted
+++ resolved
@@ -21,10 +21,7 @@
 const Register = lazy(() => import('@/pages/auth/Register'));
 const ForgotPassword = lazy(() => import('@/pages/auth/ForgotPassword'));
 const ResetPassword = lazy(() => import('@/pages/auth/ResetPassword'));
-<<<<<<< HEAD
-=======
 const VerifyEmail = lazy(() => import('@/pages/auth/VerifyEmail'));
->>>>>>> b5633f95
 
 // Protected pages
 const Dashboard = lazy(() => import('@/pages/Dashboard/Dashboard'));
@@ -40,11 +37,14 @@
 const ReportsList = lazy(() => import('@/pages/Reports/ReportsList'));
 const NotificationCenter = lazy(() => import('@/pages/Notifications/NotificationCenter'));
 const AdminDashboard = lazy(() => import('@/pages/Admin/Dashboard'));
-<<<<<<< HEAD
 
 // ML/Analytics pages
 const MLDashboard = lazy(() => import('@/pages/Analytics/MLDashboard'));
 const PredictionsPage = lazy(() => import('@/pages/Analytics/PredictionsPage'));
+
+// System pages
+const Status = lazy(() => import('@/pages/System/Status'));
+const ApiReference = lazy(() => import('@/pages/System/ApiReference'));
 
 // Error pages
 const NotFound = lazy(() => import('@/pages/ErrorPages/NotFound'));
@@ -60,31 +60,6 @@
   </div>
 );
 
-=======
-
-// ML/Analytics pages
-const MLDashboard = lazy(() => import('@/pages/Analytics/MLDashboard'));
-const PredictionsPage = lazy(() => import('@/pages/Analytics/PredictionsPage'));
-
-// System pages
-const Status = lazy(() => import('@/pages/System/Status'));
-const ApiReference = lazy(() => import('@/pages/System/ApiReference'));
-
-// Error pages
-const NotFound = lazy(() => import('@/pages/ErrorPages/NotFound'));
-const Unauthorized = lazy(() => import('@/pages/ErrorPages/Unauthorized'));
-
-// Loading component
-const LoadingSpinner = () => (
-  <div className="min-h-screen flex items-center justify-center bg-background">
-    <div className="text-center">
-      <Loader2 className="w-8 h-8 animate-spin text-primary mx-auto mb-4" />
-      <p className="text-muted-foreground">Chargement...</p>
-    </div>
-  </div>
-);
-
->>>>>>> b5633f95
 const App = () => {
   return (
     <AuthProvider>
@@ -103,10 +78,7 @@
             <Route path="/register" element={<Register />} />
             <Route path="/forgot-password" element={<ForgotPassword />} />
             <Route path="/reset-password" element={<ResetPassword />} />
-<<<<<<< HEAD
-=======
             <Route path="/verify-email" element={<VerifyEmail />} />
->>>>>>> b5633f95
             
             {/* Protected Routes with Layout */}
             <Route path="/dashboard" element={
@@ -238,8 +210,6 @@
               </ProtectedRoute>
             } />
             
-<<<<<<< HEAD
-=======
             {/* System Routes */}
             <Route path="/system/status" element={
               <ProtectedRoute requiredRoles={['admin', 'super_admin']}>
@@ -257,7 +227,6 @@
               </ProtectedRoute>
             } />
             
->>>>>>> b5633f95
             {/* Error Routes */}
             <Route path="/unauthorized" element={<Unauthorized />} />
             <Route path="*" element={<NotFound />} />
