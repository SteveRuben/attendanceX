--- conflicted
+++ resolved
@@ -1,12 +1,7 @@
 import { toast } from 'react-toastify';
-<<<<<<< HEAD
 
 type ToastId = string | number;
 type ToastOptions = any;
-import { CheckCircle, AlertCircle, Info, AlertTriangle, Mail, Clock } from 'lucide-react';
-=======
-import type { ToastOptions, Id } from 'react-toastify';
->>>>>>> 7fb728ec
 
 // Custom toast configurations for different verification scenarios
 const defaultToastOptions: ToastOptions = {
