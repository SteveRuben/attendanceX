<<<<<<< HEAD
# Système de Gestion des Présences - Spécifications Complètes

## Vue d'ensemble du projet

Application web moderne de gestion des présences avec système de rôles avancé et gestion d'événements. L'application permettra de suivre les présences lors d'événements spécifiques avec différents niveaux d'accès selon les rôles des utilisateurs.

## Architecture technique

### Backend
- **Technologie** : Node.js avec Express.js
- **Base de données** : Firebase Firestore
- **Authentification** : JWT Authentication
- **Hébergement** : Firebase Hosting + Cloud Functions
- **API** : REST API avec validation des données
- **Sécurité** : Middleware d'authentification et autorisation par rôles

### Frontend
- **Framework** : Vite + Vanilla JS/TypeScript
- **Styling** : TailwindCSS
- **État** : Gestion d'état locale avec localStorage/sessionStorage
- **Communication** : Fetch API pour les appels REST
- **UI/UX** : Interface responsive et moderne

## Fonctionnalités principales

### 1. Gestion des utilisateurs avancée

#### Rôles et permissions
- **Super Admin** : Accès complet à toutes les fonctionnalités
- **Admin** : Gestion des événements et utilisateurs (limité)
- **Organisateur** : Création et gestion de ses propres événements
- **Participant** : Marquer sa présence aux événements auxquels il est invité

#### Fonctionnalités utilisateur
- Inscription/Connexion avec Firebase Auth
- Profil utilisateur complet (photo, informations personnelles)
- Gestion des rôles par les administrateurs
- Système de validation des présences multi-méthodes (QR, GPS, manuel)
- Système d'invitations par email
- Historique des activités utilisateur

### 2. Gestion des événements

#### Création d'événements
- Titre, description, date/heure de début et fin
- Lieu (adresse physique ou virtuel)
- Type d'événement (réunion, formation, conférence, etc.)
- Organisateur responsable
- Liste des participants invités (chargement d'une liste à la base, ajouter de nouveaux participants)
- Paramètres de présence (obligatoire/optionnel)
- Validations des présences et prise de feedback en différé
- Code QR unique pour chaque événement

#### Types de présence
- **Présent** : Participation confirmée
- **Absent** : Non présent
- **Absent excusé** : Absence justifiée
- **En retard** : Arrivée tardive
- **Parti tôt** : Départ anticipé

### 3. Système de présences intelligent

#### Méthodes de marquage
- **Code QR** : Scan du code événement
- **Géolocalisation** : Vérification de la proximité du lieu
- **Manuel** : Marquage par l'organisateur
- **Automatique** : Basé sur des critères prédéfinis

#### Validation et contrôles
- Fenêtre temporelle de marquage (avant/après l'événement)
- Vérification de la géolocalisation (rayon configurable)
- Prévention des marquages multiples
- Logs d'audit pour toutes les actions

### 4. Rapports et analytiques avancés

#### Rapports individuels
- Historique de présence par participant
- Taux de présence personnel
- Événements manqués et justifications
- Graphiques de tendances

#### Rapports d'événements
- Liste de présence détaillée
- Statistiques de participation
- Comparaison entre événements
- Export en PDF/Excel

#### Rapports administratifs
- Vue d'ensemble organisationnelle
- Rapports par département/équipe
- Analyse des tendances globales
- Tableaux de bord en temps réel

### 5. Notifications et communications avancées

#### Système de notifications multi-canal
- Rappels d'événements à venir
- Confirmations de présence
- Notifications de modifications d'événements
- Alertes pour les absences répétées
- Notifications personnalisées par rôle

#### SMS personnalisables et configurables

##### Templates SMS personnalisés
- **Éditeur de templates** : Interface WYSIWYG pour créer des messages
- **Variables dynamiques** : {nom}, {événement}, {date}, {lieu}, etc.
- **Templates par type d'événement** : Réunion, formation, conférence
- **Prévisualisation** : Aperçu du message avant envoi
- **Versions multilingues** : Support de plusieurs langues

##### Système de providers SMS modulaire
- **Architecture plugin** : Support de multiples fournisseurs SMS
- **Providers supportés** :
  - **Twilio** : Provider principal recommandé
  - **Vonage (ex-Nexmo)** : Alternative robuste
  - **AWS SNS** : Pour les infrastructures AWS
  - **Custom API** : Intégration avec n'importe quel fournisseur REST
  - **Webhook** : Support des providers via webhooks
- **Failover automatique** : Basculement entre providers en cas d'échec
- **Load balancing** : Répartition de charge entre providers
- **Rate limiting** : Respect des limites de chaque provider

##### Configuration avancée SMS
- **Templates conditionnels** : Messages différents selon le contexte
- **Planification intelligente** : Envoi aux heures optimales
- **Opt-in/Opt-out** : Gestion des préférences utilisateur
- **Blacklist/Whitelist** : Filtrage des numéros
- **Statistiques détaillées** : Taux de livraison, ouverture, erreurs
- **Retry logic** : Nouvelle tentative en cas d'échec
- **Cost tracking** : Suivi des coûts par provider

##### Interface d'administration SMS
- **Dashboard SMS** : Vue d'ensemble des envois
- **Gestion des templates** : CRUD complet des modèles
- **Configuration providers** : Interface pour configurer les fournisseurs
- **Logs détaillés** : Historique complet des envois
- **Test envoi** : Fonction de test pour valider la configuration
- **Alertes système** : Notifications en cas de problème provider

#### Canaux de communication
- Notifications push (PWA)
- Emails automatiques
- SMS personnalisables avec providers configurables
- Notifications in-app



Inspire de [Roberto-V66](https://github.com/Roberto-V66/attendance-appX)
=======
# Attendance Management System

## 🎯 Vue d'ensemble

Système de gestion multi-services centré sur les organisations, offrant des solutions complètes pour la gestion de présence, rendez-vous, clients, ventes et produits. Chaque organisation dispose de son propre environnement sécurisé et personnalisable.

## 🏗️ Architecture

### Concept Multi-Tenant
- **Organisation-centrée** : Chaque utilisateur crée ou rejoint une organisation
- **Isolation des données** : Séparation complète entre organisations
- **Services modulaires** : Activation selon les besoins métier
- **Sécurité intégrée** : Authentification et autorisation centralisées

### Stack Technique
- **Backend** : Node.js + TypeScript + Firebase Functions
- **Frontend** : React + TypeScript + Redux Toolkit
- **Base de données** : Firestore (NoSQL)
- **Authentification** : Jwt
- **Infrastructure** : Google Cloud Platform

## 📋 Modules Disponibles

### 🏢 Gestion des Organisations
- Création d'organisation à la première connexion
- Gestion des membres et invitations
- Configuration des paramètres organisationnels

### 📅 Gestion des Rendez-vous
- Planification et calendrier intégré
- Réservation en ligne pour clients
- Rappels automatiques (email/SMS)
- Statistiques de performance

### 👥 Gestion des Clients (CRM)
- Fiches clients complètes avec historique
- Segmentation et marketing ciblé
- Communication intégrée
- Conformité RGPD

### 💰 Ventes et Produits
- Catalogue produits/services
- Traitement des ventes et facturation
- Gestion des stocks
- Boutique en ligne

### 👤 Gestion de Présence
- Pointage des employés
- Suivi des horaires et absences
- Rapports de présence
- Gestion des congés

## 🚀 Installation et Développement

### Prérequis
```bash
node >= 18.0.0
npm >= 8.0.0
firebase-tools
```

### Installation
```bash
# Cloner le repository
git clone [repository-url]
cd attendance-management-system

# Installer les dépendances
npm install

# Configuration Firebase
firebase login
firebase use --add

# Variables d'environnement
cp .env.example .env.local
# Configurer les variables dans .env.local
```

### Développement
```bash
# Démarrer le backend (Firebase Functions)
cd backend/functions
npm run serve

# Démarrer le frontend (dans un autre terminal)
cd frontend
npm start

# Tests
npm test

# Build de production
npm run build
```

## 📚 Documentation

### Spécifications Complètes
Consultez [SPECIFICATIONS.md](./SPECIFICATIONS.md) pour la documentation détaillée de tous les modules.

### Structure du Projet
```
├── backend/
│   ├── functions/          # Firebase Functions
│   └── firestore.rules     # Règles de sécurité Firestore
├── frontend/               # Application React
├── shared/                 # Types et utilitaires partagés
├── tests/                  # Tests automatisés
├── .kiro/specs/           # Spécifications détaillées
└── docs/                  # Documentation technique
```

### Spécifications par Module
- [🏢 Organisation Onboarding](./.kiro/specs/organization-onboarding/)
- [📧 Vérification Email](./.kiro/specs/email-verification-flow/)
- [📅 Gestion Rendez-vous](./.kiro/specs/appointment-management/)
- [👥 Gestion Clients](./.kiro/specs/client-management/)
- [💰 Ventes et Produits](./.kiro/specs/sales-product-management/)
- [🔐 Google Secret Manager](./.kiro/specs/google-secret-manager/)
- [🚀 Production Readiness](./.kiro/specs/production-readiness/)

## 🔧 Configuration

### Variables d'Environnement
```env
# Firebase
FIREBASE_PROJECT_ID=your-project-id
FIREBASE_API_KEY=your-api-key

# Email
SMTP_HOST=smtp.gmail.com
SMTP_PORT=587
SMTP_USER=your-email@gmail.com
SMTP_PASS=your-app-password

# Frontend
REACT_APP_FIREBASE_CONFIG={"apiKey":"..."}
REACT_APP_API_URL=http://localhost:5001
```

### Déploiement
```bash
# Déploiement Firebase
firebase deploy

# Déploiement frontend (selon l'hébergeur)
npm run build
# Suivre les instructions de votre hébergeur
```

## 🧪 Tests

### Tests Unitaires
```bash
# Backend
cd backend/functions
npm test

# Frontend
cd frontend
npm test

# Tests d'intégration
npm run test:integration
```

### Tests E2E
```bash
# Cypress
npm run test:e2e
```

## 🤝 Contribution

### Workflow de Développement
1. **Fork** le repository
2. **Créer une branche** pour votre fonctionnalité
3. **Développer** en suivant les spécifications
4. **Tester** votre code
5. **Créer une Pull Request**

### Standards de Code
- **TypeScript** strict mode
- **ESLint** + **Prettier** pour le formatage
- **Tests unitaires** obligatoires pour les nouvelles fonctionnalités
- **Documentation** des APIs et composants

## 📊 Monitoring et Performance

### Métriques Surveillées
- **Performance** : Temps de réponse, throughput
- **Erreurs** : Taux d'erreur, logs d'exception
- **Utilisation** : Nombre d'utilisateurs actifs, organisations
- **Business** : Rendez-vous créés, ventes réalisées

### Outils
- **Google Cloud Monitoring** : Métriques infrastructure
- **Firebase Analytics** : Comportement utilisateur
- **Sentry** : Monitoring des erreurs
- **Lighthouse** : Performance frontend

## 🔒 Sécurité

### Mesures Implémentées
- **Authentification** multi-facteur
- **Chiffrement** des données sensibles
- **Rate limiting** sur les APIs
- **Validation** stricte des entrées
- **Audit logs** des actions critiques
- **Conformité RGPD**

## 📈 Roadmap

### Phase 1 (Q1 2024) ✅
- ✅ Architecture de base
- ✅ Authentification et organisations
- ✅ Gestion de présence basique

### Phase 2 (Q2 2024) 🚧
- 🚧 Gestion des rendez-vous
- 🚧 CRM clients
- 🚧 Interface mobile

### Phase 3 (Q3 2024) 📋
- 📋 Ventes et produits
- 📋 Rapports avancés
- 📋 Intégrations tierces

### Phase 4 (Q4 2024) 🔮
- 🔮 IA et recommandations
- 🔮 API publique
- 🔮 Marketplace d'extensions

## 📞 Support

### Documentation
- [Wiki du projet](./docs/)
- [FAQ](./docs/FAQ.md)
- [Guides utilisateur](./docs/user-guides/)

### Contact
- **Issues** : GitHub Issues pour les bugs et demandes de fonctionnalités
- **Discussions** : GitHub Discussions pour les questions générales
- **Email** : support@attendance-x.com

## 📄 Licence

Ce projet est sous licence MIT. Voir [LICENSE](./LICENSE) pour plus de détails.

---

*Développé avec ❤️ pour simplifier la gestion d'entreprise*
>>>>>>> b5633f95
<|MERGE_RESOLUTION|>--- conflicted
+++ resolved
@@ -1,155 +1,3 @@
-<<<<<<< HEAD
-# Système de Gestion des Présences - Spécifications Complètes
-
-## Vue d'ensemble du projet
-
-Application web moderne de gestion des présences avec système de rôles avancé et gestion d'événements. L'application permettra de suivre les présences lors d'événements spécifiques avec différents niveaux d'accès selon les rôles des utilisateurs.
-
-## Architecture technique
-
-### Backend
-- **Technologie** : Node.js avec Express.js
-- **Base de données** : Firebase Firestore
-- **Authentification** : JWT Authentication
-- **Hébergement** : Firebase Hosting + Cloud Functions
-- **API** : REST API avec validation des données
-- **Sécurité** : Middleware d'authentification et autorisation par rôles
-
-### Frontend
-- **Framework** : Vite + Vanilla JS/TypeScript
-- **Styling** : TailwindCSS
-- **État** : Gestion d'état locale avec localStorage/sessionStorage
-- **Communication** : Fetch API pour les appels REST
-- **UI/UX** : Interface responsive et moderne
-
-## Fonctionnalités principales
-
-### 1. Gestion des utilisateurs avancée
-
-#### Rôles et permissions
-- **Super Admin** : Accès complet à toutes les fonctionnalités
-- **Admin** : Gestion des événements et utilisateurs (limité)
-- **Organisateur** : Création et gestion de ses propres événements
-- **Participant** : Marquer sa présence aux événements auxquels il est invité
-
-#### Fonctionnalités utilisateur
-- Inscription/Connexion avec Firebase Auth
-- Profil utilisateur complet (photo, informations personnelles)
-- Gestion des rôles par les administrateurs
-- Système de validation des présences multi-méthodes (QR, GPS, manuel)
-- Système d'invitations par email
-- Historique des activités utilisateur
-
-### 2. Gestion des événements
-
-#### Création d'événements
-- Titre, description, date/heure de début et fin
-- Lieu (adresse physique ou virtuel)
-- Type d'événement (réunion, formation, conférence, etc.)
-- Organisateur responsable
-- Liste des participants invités (chargement d'une liste à la base, ajouter de nouveaux participants)
-- Paramètres de présence (obligatoire/optionnel)
-- Validations des présences et prise de feedback en différé
-- Code QR unique pour chaque événement
-
-#### Types de présence
-- **Présent** : Participation confirmée
-- **Absent** : Non présent
-- **Absent excusé** : Absence justifiée
-- **En retard** : Arrivée tardive
-- **Parti tôt** : Départ anticipé
-
-### 3. Système de présences intelligent
-
-#### Méthodes de marquage
-- **Code QR** : Scan du code événement
-- **Géolocalisation** : Vérification de la proximité du lieu
-- **Manuel** : Marquage par l'organisateur
-- **Automatique** : Basé sur des critères prédéfinis
-
-#### Validation et contrôles
-- Fenêtre temporelle de marquage (avant/après l'événement)
-- Vérification de la géolocalisation (rayon configurable)
-- Prévention des marquages multiples
-- Logs d'audit pour toutes les actions
-
-### 4. Rapports et analytiques avancés
-
-#### Rapports individuels
-- Historique de présence par participant
-- Taux de présence personnel
-- Événements manqués et justifications
-- Graphiques de tendances
-
-#### Rapports d'événements
-- Liste de présence détaillée
-- Statistiques de participation
-- Comparaison entre événements
-- Export en PDF/Excel
-
-#### Rapports administratifs
-- Vue d'ensemble organisationnelle
-- Rapports par département/équipe
-- Analyse des tendances globales
-- Tableaux de bord en temps réel
-
-### 5. Notifications et communications avancées
-
-#### Système de notifications multi-canal
-- Rappels d'événements à venir
-- Confirmations de présence
-- Notifications de modifications d'événements
-- Alertes pour les absences répétées
-- Notifications personnalisées par rôle
-
-#### SMS personnalisables et configurables
-
-##### Templates SMS personnalisés
-- **Éditeur de templates** : Interface WYSIWYG pour créer des messages
-- **Variables dynamiques** : {nom}, {événement}, {date}, {lieu}, etc.
-- **Templates par type d'événement** : Réunion, formation, conférence
-- **Prévisualisation** : Aperçu du message avant envoi
-- **Versions multilingues** : Support de plusieurs langues
-
-##### Système de providers SMS modulaire
-- **Architecture plugin** : Support de multiples fournisseurs SMS
-- **Providers supportés** :
-  - **Twilio** : Provider principal recommandé
-  - **Vonage (ex-Nexmo)** : Alternative robuste
-  - **AWS SNS** : Pour les infrastructures AWS
-  - **Custom API** : Intégration avec n'importe quel fournisseur REST
-  - **Webhook** : Support des providers via webhooks
-- **Failover automatique** : Basculement entre providers en cas d'échec
-- **Load balancing** : Répartition de charge entre providers
-- **Rate limiting** : Respect des limites de chaque provider
-
-##### Configuration avancée SMS
-- **Templates conditionnels** : Messages différents selon le contexte
-- **Planification intelligente** : Envoi aux heures optimales
-- **Opt-in/Opt-out** : Gestion des préférences utilisateur
-- **Blacklist/Whitelist** : Filtrage des numéros
-- **Statistiques détaillées** : Taux de livraison, ouverture, erreurs
-- **Retry logic** : Nouvelle tentative en cas d'échec
-- **Cost tracking** : Suivi des coûts par provider
-
-##### Interface d'administration SMS
-- **Dashboard SMS** : Vue d'ensemble des envois
-- **Gestion des templates** : CRUD complet des modèles
-- **Configuration providers** : Interface pour configurer les fournisseurs
-- **Logs détaillés** : Historique complet des envois
-- **Test envoi** : Fonction de test pour valider la configuration
-- **Alertes système** : Notifications en cas de problème provider
-
-#### Canaux de communication
-- Notifications push (PWA)
-- Emails automatiques
-- SMS personnalisables avec providers configurables
-- Notifications in-app
-
-
-
-Inspire de [Roberto-V66](https://github.com/Roberto-V66/attendance-appX)
-=======
 # Attendance Management System
 
 ## 🎯 Vue d'ensemble
@@ -402,5 +250,4 @@
 
 ---
 
-*Développé avec ❤️ pour simplifier la gestion d'entreprise*
->>>>>>> b5633f95
+*Développé avec ❤️ pour simplifier la gestion d'entreprise*